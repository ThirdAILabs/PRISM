--- conflicted
+++ resolved
@@ -8,14 +8,9 @@
 COPY go.mod go.sum ./
 RUN go mod download && go mod verify
 
-<<<<<<< HEAD
-# Install Firefox with Playwright and its dependencies
-RUN go run github.com/playwright-community/playwright-go/cmd/playwright install --with-deps firefox
-=======
 # Install Playwright CLI globally for later use
 RUN PWGO_VER=$(grep -oE "playwright-go v\S+" ./go.mod | sed 's/playwright-go //g') \
     && go install github.com/playwright-community/playwright-go/cmd/playwright@${PWGO_VER}
->>>>>>> ba627d2f
 
 COPY prism prism
 RUN mkdir -p bin
