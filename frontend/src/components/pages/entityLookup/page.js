--- conflicted
+++ resolved
@@ -1,14 +1,9 @@
 import React, { useState, useEffect } from 'react';
 import { Link } from 'react-router-dom';
 import { API_BASE_URL } from '../../../services/apiService';
-<<<<<<< HEAD
 import "../../common/searchBar/SearchBar.css";
 import "../../common/tools/button/button1.css"
 import Logo from "../../../assets/images/prism-logo.png";
-=======
-import '../../common/searchBar/SearchBar.css';
-import '../../common/tools/button/button1.css';
->>>>>>> 4e8ac36f
 import { useUser } from '../../../store/userContext';
 import { searchService } from '../../../api/search';
 
@@ -57,7 +52,6 @@
           Go To Individual Assessment
         </Link>
       </div>
-<<<<<<< HEAD
 
       <div style={{ textAlign: "center", marginTop: "5.5%", animation: "fade-in 0.75s" }}>
         <img src={Logo} style={{ width: "320px", marginTop: "5%", marginBottom: "1%", marginRight: "2%", animation: "fade-in 0.5s" }} />
@@ -72,17 +66,6 @@
         <div style={{ animation: "fade-in 1s" }}>
           <div className='d-flex justify-content-center align-items-center pt-5'>
             <div style={{ width: "80%" }}>
-=======
-      <div style={{ textAlign: 'center', marginTop: '5.5%', animation: 'fade-in 0.75s' }}>
-        <h1
-          style={{ fontWeight: 'bold', marginTop: 20, animation: 'fade-in 0.75s', color: 'black' }}
-        >
-          Entity Lookup
-        </h1>
-        <div style={{ animation: 'fade-in 1s' }}>
-          <div className="d-flex justify-content-center align-items-center pt-5">
-            <div style={{ width: '80%' }}>
->>>>>>> 4e8ac36f
               <form onSubmit={handleSubmit} className="author-institution-search-bar">
                 <div className="autocomplete-search-bar">
                   <input
