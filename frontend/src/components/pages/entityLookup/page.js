import React, { useState, useEffect } from 'react';
import { Link } from 'react-router-dom';
import { API_BASE_URL } from '../../../services/apiService';
import '../../common/searchBar/SearchBar.css';
import '../../common/tools/button/button1.css';
import Logo from '../../../assets/images/prism-logo.png';
import { useUser } from '../../../store/userContext';
import { searchService } from '../../../api/search';

function EntityLookup() {
  const [query, setQuery] = useState('');
  const [results, setResults] = useState([]);
  const [isLoading, setIsLoading] = useState(false);
  const [backendUrl, setBackendUrl] = useState('');

  useEffect(() => {
    setBackendUrl(API_BASE_URL);
  }, []);

  const handleSubmit = async (e) => {
    e.preventDefault();
    setIsLoading(true);
    try {
      const response = await searchService.matchEntities(query);
      console.log(response);
      const entities = response.Entities.filter((entity) => entity.trim()).map((entity) =>
        entity.replace('[ENTITY START]', '').replace('[ENTITY END]', '').trim()
      );
      setResults(entities);
    } catch (error) {
      console.error('Error fetching data:', error);
      alert('Error fetching data: ' + error.message);
    } finally {
      setIsLoading(false);
    }
  };

  return (
    <div className="basic-setup">
      <div style={{ position: 'absolute', top: '20px', left: '20px' }}>
        <Link
          to="/"
          className="button"
          style={{
            padding: '10px 15px',
            fontSize: '14px',
            whiteSpace: 'nowrap',
            textDecoration: 'none',
            display: 'inline-block',
          }}
        >
          Go To Individual Assessment
        </Link>
      </div>

      <div style={{ textAlign: 'center', marginTop: '5.5%', animation: 'fade-in 0.75s' }}>
        <img
          src={Logo}
          style={{
            width: '320px',
            marginTop: '5%',
            marginBottom: '1%',
            marginRight: '2%',
            animation: 'fade-in 0.5s',
          }}
        />
        <h1 style={{ fontWeight: 'bold', marginTop: 20, animation: 'fade-in 0.75s' }}>
          Entity Lookup
        </h1>
        <div style={{ animation: 'fade-in 1s' }}>
          <div className="d-flex justify-content-center align-items-center">
            <div style={{ marginTop: 10, color: '#888888' }}>
              We help you comply with research security requirements.
            </div>
          </div>
          <div className="d-flex justify-content-center align-items-center">
            <div style={{ marginTop: 10, marginBottom: '0%', color: '#888888' }}>
              Search for an entity to see if it is on any list of concerning entities.
            </div>
          </div>
        </div>
        <div style={{ animation: 'fade-in 1s' }}>
          <div className="d-flex justify-content-center align-items-center pt-5">
            <div style={{ width: '80%' }}>
              <div className="autocomplete-search-bar-title">Entity</div>
              <form onSubmit={handleSubmit} className="author-institution-search-bar">
                <div className="autocomplete-search-bar">
                  <div className="autocomplete-search-bar-title">Entity</div>
                  <input
                    type="text"
                    value={query}
                    onChange={(e) => setQuery(e.target.value)}
<<<<<<< HEAD
                    placeholder="E.g. PQR Company"
=======
                    placeholder="PQR Company"
>>>>>>> e1848241
                    className="search-bar"
                  />
                </div>
                <div style={{ width: '20px' }} />
                <div className="author-institution-search-button-container">
                  <button type="submit" disabled={isLoading} className="button">
                    {isLoading ? 'Searching...' : 'Search'}
                  </button>
                </div>
              </form>
            </div>
          </div>
        </div>
      </div>
      {isLoading && (
        <div
          className="spinner-border text-primary"
          style={{ width: '3rem', height: '3rem', marginTop: '20px' }}
          role="status"
        ></div>
      )}
      <div className="results" style={{ marginTop: '30px' }}>
        {results.map((entity, index) => (
          <div key={index} className="detail-item">
            <pre>{entity}</pre>
          </div>
        ))}
      </div>
    </div>
  );
}

export default EntityLookup;<|MERGE_RESOLUTION|>--- conflicted
+++ resolved
@@ -90,11 +90,7 @@
                     type="text"
                     value={query}
                     onChange={(e) => setQuery(e.target.value)}
-<<<<<<< HEAD
                     placeholder="E.g. PQR Company"
-=======
-                    placeholder="PQR Company"
->>>>>>> e1848241
                     className="search-bar"
                   />
                 </div>
