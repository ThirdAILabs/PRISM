--- conflicted
+++ resolved
@@ -8,12 +8,8 @@
 import '../common/tools/button/button1.css';
 import UserService from '../../services/userService';
 import { searchService } from '../../api/search';
-import { reportService } from '../../api/reports';
-import { FaBars } from 'react-icons/fa';
-import SidePanel from '../sidebar/SidePanel';
 
 const SearchComponent = () => {
-  // const [isSidePanelOpen, setIsSidePanelOpen] = useState(false);
   const [query, setQuery] = useState('');
   const [author, setAuthor] = useState();
   const [hasSearched, setHasSearched] = useState(false);
@@ -99,73 +95,7 @@
   };
 
   return (
-<<<<<<< HEAD
-    <div className='basic-setup' style={{ color: "black" }}>
-
-      {/* <Link
-        to="/entity-lookup"
-        className="button"
-        style={{
-          padding: '10px 15px',
-          fontSize: '14px',
-          whiteSpace: 'nowrap',
-          textDecoration: 'none',
-          display: 'inline-block',
-          width: '25%'
-        }}
-      >
-        Go To Entity Lookup
-      </Link> */}
-      {/* <FaBars onClick={() => setIsSidePanelOpen(!isSidePanelOpen)} />
-      <SidePanel isOpen={isSidePanelOpen} onClose={() => setIsSidePanelOpen(false)} /> */}
-      {/* <div style={{ textAlign: "center", marginTop: "12.5%", animation: "fade-in 0.75s" }}> */}
-      <div style={{ textAlign: "center", marginTop: "5.5%", animation: "fade-in 0.75s" }}>
-        <img src={Logo} style={{ width: "160px", marginTop: "0%", animation: "fade-in 0.5s" }} />
-        <h1 style={{ fontWeight: "bold", marginTop: 20, animation: "fade-in 0.75s" }}>Welcome to Prism</h1>
-        <div style={{ animation: "fade-in 1s" }}>
-          <div className='d-flex justify-content-center align-items-center'>
-            <div style={{ marginTop: 10, color: "#888888" }}>We help you comply with research security requirements by automating author assessments.</div>
-=======
     <div className="basic-setup" style={{ color: 'black' }}>
-      <div
-        style={{
-          display: 'flex',
-          justifyContent: 'space-between',
-          alignItems: 'center',
-          width: '100%',
-          padding: '20px',
-          position: 'relative',
-        }}
-      >
-        <Link
-          to="/entity-lookup"
-          className="button"
-          style={{
-            padding: '10px 15px',
-            fontSize: '14px',
-            whiteSpace: 'nowrap',
-            textDecoration: 'none',
-            display: 'inline-block',
-            width: '25%',
-          }}
-        >
-          Go To Entity Lookup
-        </Link>
-        <button
-          className="button"
-          style={{
-            padding: '10px 15px',
-            fontSize: '14px',
-            whiteSpace: 'nowrap',
-            textDecoration: 'none',
-            display: 'inline-block',
-            width: '10%',
-          }}
-          onClick={UserService.doLogout}
-        >
-          Logout
-        </button>
-      </div>
 
       <div style={{ textAlign: 'center', marginTop: '3%', animation: 'fade-in 0.75s' }}>
         <img
@@ -185,7 +115,6 @@
               We help you comply with research security requirements by automating author
               assessments.
             </div>
->>>>>>> 1466345b
           </div>
           <div className="d-flex justify-content-center align-items-center">
             <div style={{ marginTop: 10, marginBottom: '1%', color: '#888888' }}>
@@ -214,7 +143,7 @@
         ></div>
       )}
       {hasSearched && (
-        <TodoListComponent results={openAlexResults} canLoadMore={false} loadMore={() => {}} />
+        <TodoListComponent results={openAlexResults} canLoadMore={false} loadMore={() => { }} />
       )}
 
       {showResultHeaders && (
@@ -232,7 +161,7 @@
         ></div>
       )}
       {hasSearched && (
-        <TodoListComponent results={scholarResults} canLoadMore={false} loadMore={() => {}} />
+        <TodoListComponent results={scholarResults} canLoadMore={false} loadMore={() => { }} />
       )}
     </div>
   );
