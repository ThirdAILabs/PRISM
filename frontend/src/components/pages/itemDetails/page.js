// src/ItemDetails.js
import React, { useEffect, useState } from 'react';
import { useNavigate, useParams } from 'react-router-dom';
import {
  TALENT_CONTRACTS,
  ASSOCIATIONS_WITH_DENIED_ENTITIES,
  HIGH_RISK_FUNDERS,
  AUTHOR_AFFILIATIONS,
  POTENTIAL_AUTHOR_AFFILIATIONS,
  MISC_HIGH_RISK_AFFILIATIONS,
  COAUTHOR_AFFILIATIONS,
} from '../../../constants/constants.js';
import ConcernVisualizer from '../../ConcernVisualization.js';
import Graph from '../../common/graph/graph.js';
import Tabs from '../../common/tools/Tabs.js';
import DownloadButton from '../../common/tools/button/downloadButton.js';
import { Dialog, DialogTitle, DialogContent, DialogActions, Button, Divider } from '@mui/material';
import { reportService } from '../../../api/reports.js';
import styled from 'styled-components';
import ArrowDropDownIcon from '@mui/icons-material/ArrowDropDown';
import ArrowRightIcon from '@mui/icons-material/ArrowRight';
import ArrowUpwardIcon from '@mui/icons-material/ArrowUpward';
import ArrowDownwardIcon from '@mui/icons-material/ArrowDownward';
import Shimmer from './Shimmer.js';

const FLAG_ORDER = [
  TALENT_CONTRACTS,
  ASSOCIATIONS_WITH_DENIED_ENTITIES,
  HIGH_RISK_FUNDERS,
  AUTHOR_AFFILIATIONS,
  POTENTIAL_AUTHOR_AFFILIATIONS,
  MISC_HIGH_RISK_AFFILIATIONS,
  COAUTHOR_AFFILIATIONS,
];

const todayStr = new Date().toISOString().split('T')[0];

const TitlesAndDescriptions = {
  [TALENT_CONTRACTS]: {
    title: 'Talent Contracts',
    desc: 'These papers are funded by talent programs run by foreign governents that intend to recruit high-performing researchers.',
  },
  [ASSOCIATIONS_WITH_DENIED_ENTITIES]: {
    title: 'Funding from Denied Entities',
    desc: 'Some of the parties involved in these papers are in denied entity lists of government agencies.',
  },
  [HIGH_RISK_FUNDERS]: {
    title: 'High Risk Funding Sources',
    desc: 'These papers are funded by sources that have close ties to high-risk foreign governments.',
  },
  [AUTHOR_AFFILIATIONS]: {
    title: 'Affiliations with High Risk Foreign Institutes',
    desc: 'These papers list the queried author as being affiliated with a high-risk foreign institute.',
  },
  [POTENTIAL_AUTHOR_AFFILIATIONS]: {
    title: 'Appointments at High Risk Foreign Institutes*',
    desc: 'The author may have an appointment at a high-risk foreign institute.\n\n*Collated information from the web, might contain false positives.',
  },
  [MISC_HIGH_RISK_AFFILIATIONS]: {
    title: 'Miscellaneous High Risk Connections*',
    desc: 'The author or an associate may be mentioned in a press release.\n\n*Collated information from the web, might contain false positives.',
  },
  [COAUTHOR_AFFILIATIONS]: {
    title: "Co-authors' affiliations with High Risk Foreign Institutes",
    desc: 'Co-authors in these papers are affiliated with high-risk foreign institutes.',
  },
};

const get_paper_url = (flag) => {
  return (
    <>
      <a href={flag.Work.WorkUrl} target="_blank" rel="noopener noreferrer">
        {flag.Work.DisplayName}
      </a>
      {flag.Work.OaUrl && (
        <text>
          {' '}
          [
          <a href={flag.Work.OaUrl} target="_blank" rel="noopener noreferrer">
            full text
          </a>
          ]
        </text>
      )}
    </>
  );
};

const ItemDetails = () => {
  const navigate = useNavigate();
  const { report_id } = useParams();
  const [dropdownOpen, setDropdownOpen] = useState(0);
  const [reportContent, setReportContent] = useState({});
  const [authorName, setAuthorName] = useState('');
  const [institutions, setInstitutions] = useState([]);
  const [initialReprtContent, setInitialReportContent] = useState({});
  const [isDisclosureChecked, setDisclosureChecked] = useState(false);

  // box shadow for disclosed/undisclosed buttons
  const greenBoxShadow = '0 0px 10px rgb(0, 183, 46)';
  const redBoxShadow = '0 0px 10px rgb(255, 0, 0)';

  const toggleSortOrder = () => {
    setSortOrder((prevOrder) => (prevOrder === 'asc' ? 'desc' : 'asc'));
  };

  // Add new states
  const [openDialog, setOpenDialog] = useState(false);
  const [selectedFiles, setSelectedFiles] = useState([]);
  const [isUploading, setIsUploading] = useState(false);
  const [uploadError, setUploadError] = useState(null);

  // Add handlers
  const handleDropdownChange = (index) => {
    if (index === dropdownOpen) setDropdownOpen(0);
    else setDropdownOpen(index);
  };

  const handleOpenDialog = () => setOpenDialog(true);
  const handleCloseDialog = () => {
    handleDropdownChange(0);
    setOpenDialog(false);
    setSelectedFiles([]);
    setUploadError(null);
  };

  const handleDrop = (event) => {
    event.preventDefault();
    const files = Array.from(event.dataTransfer.files);
    setSelectedFiles(files);
  };

  const handleFileSelect = (event) => {
    const files = Array.from(event.target.files);
    setSelectedFiles(files);
  };

  const handleSubmit = async () => {
    if (selectedFiles.length === 0) {
      setUploadError('Please select at least one file');
      return;
    }

    setIsUploading(true);
    try {
      const result = await reportService.checkDisclosure(report_id, selectedFiles);
      setReportContent(result.Content);
      setInitialReportContent(result.Content);
      setDisclosureChecked(true);
      handleCloseDialog();
    } catch (error) {
      setUploadError(error.message || 'Failed to check disclosure');
    } finally {
      setIsUploading(false);
    }
  };

  useEffect(() => {
    let isMounted = true;
    const poll = async () => {
      const report = await reportService.getReport(report_id);
      if (report.Status === 'complete' && isMounted) {
        console.log('Report', report);
        setAuthorName(report.AuthorName);
        setReportContent(report.Content);
        setInitialReportContent(report.Content);
        setLoading(false);
      } else if (report.Status === 'in-progress' && isMounted) {
        setAuthorName(report.AuthorName);
      } else if (isMounted) {
        setTimeout(poll, 2000);
      }
    };

    poll();

    return () => {
      isMounted = false;
    };
  }, []);

  const [loading, setLoading] = useState(true);

  const [startDate, setStartDate] = useState('');
  const [endDate, setEndDate] = useState('');
  const [isDownloadOpen, setIsDownloadOpen] = useState(false);
  const [activeTab, setActiveTab] = useState(0);

  const [filterMessage, setFilterMessage] = useState('');

  const handleTabChange = (event, newValue) => {
    setActiveTab(newValue);
  };
  const handleStartDateChange = (e) => setStartDate(e.target.value);
  const handleEndDateChange = (e) => setEndDate(e.target.value);

  function parseLocalDate(dateStr) {
    const [year, month, day] = dateStr.split('-');
    return new Date(Number(year), Number(month) - 1, Number(day));
  }

  const handleDateFilter = () => {
    if (!startDate && !endDate) {
      setReportContent(initialReprtContent);
      setFilterMessage('');
      handleDropdownChange(1);
      return;
    }

    let start = startDate ? parseLocalDate(startDate) : null;
    let end = endDate ? parseLocalDate(endDate) : null;

    if (start && !end) {
      end = new Date();
    }

    if (!start && end) {
      start = new Date('1900-01-01');
    }

    if (start > end) {
      alert('Start date cannot be after End date.');
      return;
    }

    const filteredContent = {};
    FLAG_ORDER.forEach((flag) => {
      if (initialReprtContent[flag]) {
        filteredContent[flag] = initialReprtContent[flag].filter((item) => {
          if (!item?.Work?.PublicationDate) return true;
          const pubDate = new Date(item.Work.PublicationDate);

          if (pubDate < start) return false;
          if (pubDate > end) return false;

          return true;
        });
      } else {
        filteredContent[flag] = [];
      }
    });

    const displayStart = startDate
      ? parseLocalDate(startDate).toLocaleDateString('en-US', {
          year: 'numeric',
          month: 'short',
          day: 'numeric',
        })
      : 'earliest';
    const displayEnd = endDate
      ? parseLocalDate(endDate).toLocaleDateString('en-US', {
          year: 'numeric',
          month: 'short',
          day: 'numeric',
        })
      : 'today';

    setFilterMessage(`${displayStart} to ${displayEnd}`);

    setStartDate('');
    setEndDate('');

    setReportContent(filteredContent);
    handleDropdownChange(1);
  };
  const [instDropdownOpen, setInstDropdownOpen] = useState(false);
  const toggleInstDropdown = () => setInstDropdownOpen(!instDropdownOpen);

  const [review, setReview] = useState();

  function withPublicationDate(header, flag) {
    const publicationDateStr = flag.Work && flag.Work.PublicationDate;
    let formattedDate = 'N/A';
    if (publicationDateStr) {
      const publicationDate = new Date(publicationDateStr);
      formattedDate = publicationDate.toLocaleDateString('en-US', {
        year: 'numeric',
        month: 'short',
        day: 'numeric',
      });
    }
    return (
      <div style={{ display: 'flex', justifyContent: 'space-between', alignItems: 'center' }}>
        {header}
        <span className="fw-bold mt-3">{formattedDate}</span>
      </div>
    );
  }

  function multipleAffiliationsFlag(flag, index) {
    return (
      <div
        key={index}
        className="p-3 px-5 w-75 detail-item"
        style={{
          boxShadow: !isDisclosureChecked ? 'none' : flag.Disclosed ? greenBoxShadow : redBoxShadow,
        }}
      >
        {withPublicationDate(
          <h5 className="fw-bold mt-3">Author has multiple affiliations</h5>,
          flag
        )}
        <p>
          {authorName} is affiliated with multiple institutions in {get_paper_url(flag)}. Detected
          affiliations:
          <ul className="bulleted-list">
            {flag.Affiliations.map((item, index2) => {
              const key = `${index} ${index2}`;
              return (
                <li key={key}>
                  <a>{item}</a>
                </li>
              );
            })}
          </ul>
        </p>
      </div>
    );
  }

  function funderFlag(flag, index) {
    return (
      <div
        key={index}
        className="p-3 px-5 w-75 detail-item"
        style={{
          boxShadow: !isDisclosureChecked ? 'none' : flag.Disclosed ? greenBoxShadow : redBoxShadow,
        }}
      >
        {withPublicationDate(
          <h5 className="fw-bold mt-3">Funder is an Entity of Concern</h5>,
          flag
        )}
        <p>
          {get_paper_url(flag)} is funded by the following entities of concern:
          <ul className="bulleted-list">
            {flag.Funders.map((item, index2) => {
              const key = `${index} ${index2}`;
              return (
                <li key={key}>
                  <a>{item}</a>
                </li>
              );
            })}
          </ul>
          {flag.RawAcknowledements.length > 0 && (
            <>
              <strong>Acknowledgements Text</strong>
              <ul className="bulleted-list">
                {flag.RawAcknowledements.map((item, index2) => {
                  const key = `ack-${index} ${index2}`;
                  return <li key={key}>{item}</li>;
                })}
              </ul>
            </>
          )}
        </p>
      </div>
    );
  }

  function publisherFlag(flag, index) {
    return (
      <div
        key={index}
        className="p-3 px-5 w-75 detail-item"
        style={{
          boxShadow: !isDisclosureChecked ? 'none' : flag.Disclosed ? greenBoxShadow : redBoxShadow,
        }}
      >
        {withPublicationDate(
          <h5 className="fw-bold mt-3">Publisher is an Entity of Concern</h5>,
          flag
        )}
        <p>
          {get_paper_url(flag)} is published by the following entities of concern:
          <ul className="bulleted-list">
            {flag.Publishers.map((item, index2) => {
              const key = `${index} ${index2}`;
              return (
                <li key={key}>
                  <a>{item}</a>
                </li>
              );
            })}
          </ul>
        </p>
      </div>
    );
  }

  function coauthorFlag(flag, index) {
    return (
      <div
        key={index}
        className="p-3 px-5 w-75 detail-item"
        style={{
          boxShadow: !isDisclosureChecked ? 'none' : flag.Disclosed ? greenBoxShadow : redBoxShadow,
        }}
      >
        {withPublicationDate(
          <h5 className="fw-bold mt-3">Co-authors are high-risk entities</h5>,
          flag
        )}
        <p>
          The following co-authors of {get_paper_url(flag)} are high-risk entities:
          <ul className="bulleted-list">
            {flag.Coauthors.map((item, index2) => {
              const key = `${index} ${index2}`;
              return (
                <li key={key}>
                  <a>{item}</a>
                </li>
              );
            })}
          </ul>
        </p>
      </div>
    );
  }

  function coauthorAffiliationFlag(flag, index) {
    return (
      <div
        key={index}
        className="p-3 px-5 w-75 detail-item"
        style={{
          boxShadow: !isDisclosureChecked ? 'none' : flag.Disclosed ? greenBoxShadow : redBoxShadow,
        }}
      >
        {withPublicationDate(
          <h5 className="fw-bold mt-3">Co-authors are affiliated with Entities of Concern</h5>,
          flag
        )}
        <p>
          Some authors of {get_paper_url(flag)} are affiliated with entities of concern:
          <ul className="bulleted-list">
            {flag.Affiliations.map((item, index2) => {
              const key = `${index} ${index2}`;
              return (
                <li key={key}>
                  <a>{item}</a>
                </li>
              );
            })}
          </ul>
          <strong>Affiliated Authors</strong>
          <ul className="bulleted-list">
            {flag.Coauthors.map((item, index2) => {
              const key = `${index} ${index2}`;
              return (
                <li key={key}>
                  <a>{item}</a>
                </li>
              );
            })}
          </ul>
        </p>
      </div>
    );
  }

  function authorAffiliationFlag(flag, index) {
    return (
      <div
        key={index}
        className="p-3 px-5 w-75 detail-item"
        style={{
          boxShadow: !isDisclosureChecked ? 'none' : flag.Disclosed ? greenBoxShadow : redBoxShadow,
        }}
      >
        {withPublicationDate(
          <h5 className="fw-bold mt-3">Author is affiliated with an Entity of Concern</h5>,
          flag
        )}
        <div>
          {authorName} is affiliated with an entity of concern in {get_paper_url(flag)}.<p></p>
          <strong>Detected Affiliations</strong>
          <ul className="bulleted-list">
            {flag.Affiliations.map((item, index2) => {
              const key = `${index} ${index2}`;
              return (
                <li key={key}>
                  <a>{item}</a>
                </li>
              );
            })}
          </ul>
        </div>
      </div>
    );
  }

  function acknowledgementFlag(flag, index) {
    return (
      <div
        key={index}
        className="p-3 px-5 w-75 detail-item"
        style={{
          boxShadow: !isDisclosureChecked ? 'none' : flag.Disclosed ? greenBoxShadow : redBoxShadow,
        }}
      >
        {withPublicationDate(
          <h5 className="fw-bold mt-3">Acknowledgements possibly contain Talent Contracts</h5>,
          flag
        )}
        <p>
          {flag.Entities > 0 ? (
            <>{get_paper_url(flag)} acknowledges the following entities of concern:</>
          ) : (
            <>Some acknowledged entities in {get_paper_url(flag)} may be foreign entities.</>
          )}
          <ul className="bulleted-list">
            {flag.Entities.map((item, index2) => {
              const key = `${index} ${index2}`;
              return (
                <li key={key}>
                  <a>
                    "{item.Entity}"{' was detected in '}
                    <text style={{ fontWeight: 'bold', textDecoration: 'underline' }}>
                      {item.Sources.join(', ')}
                    </text>
                    {' as '}
                    {item.Aliases.map((element) => `"${element}"`).join(', ')}
                  </a>
                </li>
              );
            })}
          </ul>
          <strong>Acknowledgement Text</strong>
          {flag.RawAcknowledements.map((item, index3) => {
            return <p key={index3}>{item}</p>;
          })}
          <p>{}</p>
        </p>
      </div>
    );
  }

  function universityFacultyFlag(flag, index) {
    return (
      <div
        key={index}
        className="p-3 px-5 w-75 detail-item"
        style={{
          boxShadow: !isDisclosureChecked ? 'none' : flag.Disclosed ? greenBoxShadow : redBoxShadow,
        }}
      >
        <h5 className="fw-bold mt-3">
          The author may potentially be linked with an Entity of Concern
        </h5>
        <p>
          {flag.Message}
          Relevant Webpage:{' '}
          <a href={flag.UniversityUrl} target="_blank" rel="noopener noreferrer">
            {flag.UniversityUrl}
          </a>
        </p>
      </div>
    );
  }

  const [showDisclosed, setShowDisclosed] = useState(false);
  const [showUndisclosed, setShowUndisclosed] = useState(false);
  const disclosedItems = (reportContent[review] || []).filter((item) => item.Disclosed);
  const undisclosedItems = (reportContent[review] || []).filter((item) => !item.Disclosed);
  const [sortOrder, setSortOrder] = useState('desc');

  function renderFlags(items) {
    if (!items) {
      setReview(false);
      return null;
    }

    const sortedItems = [...items].sort((a, b) => {
      const dateA =
        a.Work && a.Work.PublicationDate ? new Date(a.Work.PublicationDate).getTime() : 0;
      const dateB =
        b.Work && b.Work.PublicationDate ? new Date(b.Work.PublicationDate).getTime() : 0;
      return sortOrder === 'asc' ? dateA - dateB : dateB - dateA;
    });

    return sortedItems.map((flag, index) => {
      switch (review) {
        case TALENT_CONTRACTS:
          return acknowledgementFlag(flag, index);
        case ASSOCIATIONS_WITH_DENIED_ENTITIES:
          return acknowledgementFlag(flag, index);
        case HIGH_RISK_FUNDERS:
          return funderFlag(flag, index);
        case AUTHOR_AFFILIATIONS:
          return authorAffiliationFlag(flag, index);
        case POTENTIAL_AUTHOR_AFFILIATIONS:
          return universityFacultyFlag(flag, index);
        case MISC_HIGH_RISK_AFFILIATIONS:
          return PRFlag(flag, index);
        case COAUTHOR_AFFILIATIONS:
          return coauthorAffiliationFlag(flag, index);
        default:
          return null;
      }
    });
  }

  function PRFlag(flag, index) {
    const connections = flag.Connections || [];
    return (
      <div
        key={index}
        className="p-3 px-5 w-75 detail-item"
        style={{
          boxShadow: !isDisclosureChecked ? 'none' : flag.Disclosed ? greenBoxShadow : redBoxShadow,
        }}
      >
        {true && (
          <>
            {connections.length == 0 ? (
              <>
                <h5 className="fw-bold mt-3">
                  The author or an associate may be mentioned in a Press Release
                </h5>
              </>
            ) : connections.length == 1 ? (
              <>
                <h5 className="fw-bold mt-3">
                  The author's associate may be mentioned in a Press Release
                </h5>
              </>
            ) : connections.length === 2 ? (
              <>
                <h5 className="fw-bold mt-3">
                  The author may potentially be connected to an entity/individual mentioned in a
                  Press Release
                </h5>
              </>
            ) : null}
          </>
        )}
        <p>
          {flag.Message}
          <p />
          <>
            {connections.length === 0 ? (
              <>
                <strong>Press Release</strong>
                <ul className="bulleted-list">
                  <li>
                    <a href={flag.DocUrl} target="_blank" rel="noopener noreferrer">
                      {flag.DocTitle}
                    </a>
                  </li>
                </ul>
              </>
            ) : connections.length === 1 ? (
              <>
                {flag.FrequentCoauthor ? (
                  <>Frequent Coauthor: {flag.FrequentCoauthor}</>
                ) : (
                  <>
                    <strong>Relevant Document</strong>
                    <ul className="bulleted-list">
                      <li>
                        <a
                          href={flag.Connections[0].DocUrl}
                          target="_blank"
                          rel="noopener noreferrer"
                        >
                          {flag.Connections[0].DocTitle}
                        </a>{' '}
                      </li>
                    </ul>
                  </>
                )}
                <strong>Press Release</strong>
                <ul className="bulleted-list">
                  <li>
                    <a href={flag.DocUrl} target="_blank" rel="noopener noreferrer">
                      {flag.DocTitle}
                    </a>
                  </li>
                </ul>
              </>
            ) : connections.length == 2 ? (
              <>
                <strong>Relevant Documents</strong>
                <ul className="bulleted-list">
                  <li>
                    <a href={flag.Connections[0].DocUrl} target="_blank" rel="noopener noreferrer">
                      {flag.Connections[0].DocTitle}
                    </a>
                  </li>
                  <li>
                    <a href={flag.Connections[1].DocUrl} target="_blank" rel="noopener noreferrer">
                      {flag.Connections[1].DocTitle}
                    </a>
                  </li>
                </ul>
                <strong>Press Release</strong>
                <ul className="bulleted-list">
                  <li>
                    <a href={flag.DocUrl} target="_blank" rel="noopener noreferrer">
                      {flag.DocTitle}
                    </a>
                  </li>
                </ul>
              </>
            ) : null}
          </>
        </p>
        <p>
          <>
            <strong>Entity/individual mentioned</strong>
            <ul className="bulleted-list">
              {[flag.EntityMentioned].map((item, index2) => {
                const key = `${index} ${index2}`;
                return (
                  <li key={key}>
                    <a>{item}</a>
                  </li>
                );
              })}
            </ul>
          </>
          <strong>Potential affiliate(s)</strong>
          <ul className="bulleted-list">
            {flag.DocEntities.map((item, index2) => {
              const key = `${index} ${index2}`;
              return (
                <li key={key}>
                  <a>{item}</a>
                </li>
              );
            })}
          </ul>
        </p>
      </div>
    );
  }

  // function formalRelationFlag(flag, index) {
  //   return (
  //     <li key={index} className='p-3 px-5 w-75 detail-item'>
  //       {withPublicationDate(<h5 className='fw-bold mt-3'>{flag.title}</h5>, flag)}
  //       <p>{wrapLinks(flag.message)}</p>
  //     </li>
  //   )
  // }

  const [showPopover, setShowPopover] = useState(false);

  const handleResetFilter = () => {
    setStartDate('');
    setEndDate('');
    setReportContent(initialReprtContent);
  };

  const togglePopover = () => {
    setShowPopover(!showPopover);
  };
  function wrapLinks(origtext) {
    const linkStart = Math.max(origtext.indexOf('https://'), origtext.indexOf('http://'));
    if (linkStart === -1) {
      return [origtext];
    }
    const message = origtext.slice(0, linkStart);
    const link = origtext.slice(linkStart);
    return [
      message,
      <a href={link} target="_blank" rel="noopener noreferrer">
        {link}
      </a>,
    ];
  }

  const items = review ? reportContent[review] || [] : [];
  const hasDates = items.some(
    (item) => item?.Work?.PublicationDate && !isNaN(new Date(item.Work.PublicationDate).getTime())
  );

  return (
    <div className="basic-setup">
      <div className="grid grid-cols-2 gap-4">
        <div className="flex flex-row">
          <div
            className="detail-header"
            style={{
              display: 'flex',
              alignItems: 'center',
              justifyContent: 'space-between',
              margin: '0 auto',
              padding: '10px 0', // reduce padding
            }}
          >
            <button
              onClick={() => navigate(-1)}
              className="btn text-dark mb-3"
              style={{ minWidth: '80px', display: 'flex', alignItems: 'center' }}
            >
              <svg
                width="16"
                height="16"
                viewBox="0 0 24 24"
                fill="none"
                xmlns="http://www.w3.org/2000/svg"
                style={{ marginRight: '8px' }}
              >
                <path
                  d="M10 19L3 12L10 5"
                  stroke="currentColor"
                  strokeWidth="2"
                  strokeLinecap="round"
                  strokeLinejoin="round"
                />
                <path
                  d="M3 12H21"
                  stroke="currentColor"
                  strokeWidth="2"
                  strokeLinecap="round"
                  strokeLinejoin="round"
                />
              </svg>
              Back
            </button>
            <div style={{ textAlign: 'center' }}>
              <h5 className="m-0">{authorName}</h5>
              <b className="m-0 p-0" style={{ fontSize: 'small' }}>
                {institutions.join(', ')}
              </b>
            </div>
            <div>
              <div className="dropdown">
                <style>
                  {`
                    .form-control::placeholder {
                      color: #888;
                    }
                  `}
                </style>
                <button
                  className="btn dropdown-toggle"
                  type="button"
                  onClick={() => handleDropdownChange(1)}
                  style={{
                    backgroundColor: 'rgb(160, 160, 160)',
                    border: 'none',
                    color: 'white',
                    width: '200px',
                    fontWeight: 'bold',
                    fontSize: '14px',
                  }}
                >
                  Filter by Timeline
                </button>
                {dropdownOpen === 1 && (
                  <div
                    className="dropdown-menu show p-2"
                    style={{
                      width: '200px',
                      backgroundColor: 'rgb(160, 160, 160)',
                      border: 'none',
                      right: 0,
                      marginTop: '5px',
                      color: 'white',
                      fontWeight: 'bold',
                      fontSize: '14px',
                      justifyContent: 'center',
                      alignItems: 'center',
                      display: 'flex',
                      flexDirection: 'column',
                    }}
                  >
                    <div className="form-group" style={{ marginBottom: '10px', width: '100%' }}>
                      <label>Start Date</label>
                      <input
                        type="date"
                        className="form-control"
                        value={startDate}
                        max={todayStr}
                        onChange={handleStartDateChange}
                        style={{
                          backgroundColor: 'rgb(220, 220, 220)',
                          border: 'none',
                          outline: 'none',
                          color: 'black',
                          marginTop: '5px',
                          width: '100%',
                        }}
                      />
                    </div>
                    <div className="form-group" style={{ marginBottom: '10px', width: '100%' }}>
                      <label>End Date</label>
                      <input
                        type="date"
                        value={endDate}
                        max={todayStr}
                        onChange={handleEndDateChange}
                        className="form-control"
                        style={{
                          backgroundColor: 'rgb(220, 220, 220)',
                          border: 'none',
                          outline: 'none',
                          color: 'black',
                          marginTop: '5px',
                          width: '100%',
                        }}
                      />
                    </div>
                    <button
                      className="form-control"
                      type="submit"
                      onClick={handleDateFilter}
                      disabled={!(startDate || endDate)}
                      style={{
                        backgroundColor: 'black',
                        border: 'none',
                        color: 'white',
                        width: '100px',
                        fontWeight: 'bold',
                        fontSize: '14px',
                        cursor: startDate || endDate ? 'pointer' : 'default',
                        transition: 'background-color 0.3s',
                      }}
                    >
                      Submit
                    </button>
                  </div>
                )}
              </div>
            </div>
          </div>
          {/* Render the Tabs with the filterMessage */}
          <Tabs
            activeTab={activeTab}
            handleTabChange={handleTabChange}
            filterMessage={filterMessage}
          />
        </div>
        {activeTab === 0 && (
          <div className="d-flex justify-content-end mt-2 gap-2 px-2">
            <StyledWrapper>
              <button className="cssbuttons-io-button" onClick={() => handleDropdownChange(3)}>
                Verify with Disclosures
              </button>
            </StyledWrapper>

            <Dialog open={dropdownOpen === 3} onClose={handleCloseDialog} maxWidth="sm" fullWidth>
              <DialogTitle sx={{ m: 0, p: 2 }} id="customized-dialog-title">
                Select files to check for disclosure
              </DialogTitle>
              <Divider sx={{ color: 'black', backgroundColor: '#000000' }} />
              <DialogContent>
                <div
                  className="container"
                  onDrop={handleDrop}
                  onDragOver={(e) => e.preventDefault()}
                >
                  <div className="header">
                    <svg viewBox="0 0 24 24" fill="none" xmlns="http://www.w3.org/2000/svg">
                      <path
                        d="M7 10V9C7 6.23858 9.23858 4 12 4C14.7614 4 17 6.23858 17 9V10C19.2091 10 21 11.7909 21 14C21 15.4806 20.1956 16.8084 19 17.5M7 10C4.79086 10 3 11.7909 3 14C3 15.4806 3.8044 16.8084 5 17.5M7 10C7.43285 10 7.84965 10.0688 8.24006 10.1959M12 12V21M12 12L15 15M12 12L9 15"
                        stroke="#000000"
                        strokeWidth="1.5"
                        strokeLinecap="round"
                        strokeLinejoin="round"
                      />
                    </svg>
                    <p>Drag & drop your file!</p>
                  </div>
                  <label htmlFor="file" className="footer">
                    <p>
                      {selectedFiles.length
                        ? `${selectedFiles.length} files selected`
                        : 'Click here to upload your file.'}
                    </p>
                  </label>
                  <input
                    id="file"
                    type="file"
                    multiple
                    onChange={handleFileSelect}
                    accept=".txt,.doc,.docx,.pdf"
                  />
                </div>
                {uploadError && (
                  <div style={{ color: 'red', marginTop: '10px' }}>{uploadError}</div>
                )}
              </DialogContent>
              <DialogActions>
                <Button onClick={handleCloseDialog}>Cancel</Button>
                <Button onClick={handleSubmit} disabled={isUploading} variant="contained">
                  {isUploading ? 'Uploading...' : 'Submit'}
                </Button>
              </DialogActions>
            </Dialog>

            <DownloadButton
              reportId={report_id}
              isOpen={dropdownOpen === 2}
              setIsOpen={() => handleDropdownChange(2)}
            />
          </div>
        )}
      </div>

      {activeTab === 0 &&
        (loading ? (
          <div style={{ width: '100%', height: '300px' }}>
            <Shimmer />
          </div>
        ) : (
          <>
            <div
              className="d-flex w-100 flex-column align-items-center"
              style={{ color: 'rgb(78, 78, 78)', marginTop: '0px' }}
            >
              <div style={{ fontSize: 'large', fontWeight: 'bold' }}>Total Score</div>
              <div style={{ fontSize: '60px', fontWeight: 'bold' }}>
                {Object.keys(reportContent || {})
                  .map((name) => (reportContent[name] || []).length)
                  .reduce((prev, curr) => prev + curr, 0)}
              </div>
            </div>

            <div
              style={{
                display: 'flex',
                justifyContent: 'space-around',
                flexWrap: 'wrap',
                marginTop: '20px',
              }}
            >
              {FLAG_ORDER.map((flag, index) => {
                const flagCount = reportContent[flag] ? reportContent[flag].length : 0;
                const isSelected = review === flag;
                return (
                  <ConcernVisualizer
                    title={TitlesAndDescriptions[flag].title}
                    hoverText={TitlesAndDescriptions[flag].desc}
                    value={flagCount}
                    onReview={() => setReview(flag)}
                    key={index}
                    selected={isSelected}
                  />
                );
              })}
            </div>
            {review && (
              <div style={{ width: '100%', textAlign: 'center', marginTop: '50px' }}>
<<<<<<< HEAD
                {hasDates && (
                  <div
                    style={{
                      marginBottom: '20px',
                      display: 'flex',
                      alignItems: 'center',
                      justifyContent: 'center',
                      gap: '10px',
                    }}
                  >
                    <span style={{ marginRight: '10px' }}>Sort by Date</span>
                    <div onClick={toggleSortOrder} style={{ cursor: 'pointer' }}>
                      {sortOrder === 'asc' ? (
                        <ArrowUpwardIcon style={{ color: 'black' }} />
                      ) : (
                        <ArrowDownwardIcon style={{ color: 'black' }} />
                      )}
                    </div>
                  </div>
                )}
=======
                {(() => {
                  const items = reportContent[review] || [];
                  const hasDates = items.some(
                    (item) =>
                      item?.Work?.PublicationDate &&
                      !isNaN(new Date(item.Work.PublicationDate).getTime())
                  );
                  if (!hasDates) return null;
                  return (
                    <div
                      style={{
                        marginBottom: '20px',
                        display: 'flex',
                        alignItems: 'center',
                        justifyContent: 'center',
                        gap: '10px',
                      }}
                    >
                      <span style={{ marginRight: '10px' }}>Sort by Date</span>
                      <ArrowUpwardIcon
                        onClick={() => setSortOrder('asc')}
                        style={{
                          cursor: 'pointer',
                          color: sortOrder === 'asc' ? 'lightgray' : 'black',
                        }}
                      />
                      <ArrowDownwardIcon
                        onClick={() => setSortOrder('desc')}
                        style={{
                          cursor: 'pointer',
                          color: sortOrder === 'desc' ? 'lightgray' : 'black',
                        }}
                      />
                    </div>
                  );
                })()}
>>>>>>> cb7d7de3

                {isDisclosureChecked ? (
                  <>
                    <div
                      style={{
                        display: 'flex',
                        justifyContent: 'center',
                        gap: '20px',
                        margin: '10px auto',
                        width: 'fit-content',
                      }}
                    >
                      {/* Disclosed Button */}
                      {disclosedItems.length > 0 ? (
                        <button
                          onClick={() => {
                            setShowDisclosed(!showDisclosed);
                            if (!showDisclosed) setShowUndisclosed(false);
                          }}
                          style={{
                            backgroundColor: 'transparent',
                            color: 'green',
                            boxShadow: showDisclosed ? '0 0px 10px rgb(0, 183, 46)' : 'none',
                            borderRadius: '20px',
                            border: '2px solid green',
                            padding: '10px 10px',
                            cursor: 'pointer',
                            display: 'flex',
                            alignItems: 'center',
                            justifyContent: 'center',
                            width: '200px',
                            fontSize: '16px',
                            transition: 'background-color 0.3s, color 0.3s',
                          }}
                        >
                          <strong>Disclosed ({disclosedItems.length})</strong>
                          {showDisclosed ? (
                            <ArrowDropDownIcon
                              style={{ verticalAlign: 'middle', marginLeft: '8px' }}
                            />
                          ) : (
                            <ArrowRightIcon
                              style={{ verticalAlign: 'middle', marginLeft: '8px' }}
                            />
                          )}
                        </button>
                      ) : (
                        <div
                          style={{
                            color: 'green',
                            textAlign: 'center',
                            padding: '10px 20px',
                            border: '2px solid green',
                            borderRadius: '20px',
                            width: '200px',
                          }}
                        >
                          <strong>Disclosed (0)</strong>
                        </div>
                      )}

                      {/* Undisclosed Button */}
                      {undisclosedItems.length > 0 ? (
                        <button
                          onClick={() => {
                            setShowUndisclosed(!showUndisclosed);
                            if (!showUndisclosed) setShowDisclosed(false);
                          }}
                          style={{
                            backgroundColor: 'transparent',
                            color: 'red',
                            boxShadow: showUndisclosed ? '0 0px 10px rgb(255, 0, 0)' : 'none',
                            borderRadius: '20px',
                            border: '2px solid red',
                            padding: '10px 10px',
                            cursor: 'pointer',
                            display: 'flex',
                            alignItems: 'center',
                            justifyContent: 'center',
                            width: '200px',
                            fontSize: '16px',
                            transition: 'background-color 0.3s, color 0.3s',
                          }}
                        >
                          <strong>Undisclosed ({undisclosedItems.length})</strong>
                          {showUndisclosed ? (
                            <ArrowDropDownIcon
                              style={{ verticalAlign: 'middle', marginLeft: '8px' }}
                            />
                          ) : (
                            <ArrowRightIcon
                              style={{ verticalAlign: 'middle', marginLeft: '8px' }}
                            />
                          )}
                        </button>
                      ) : (
                        <div
                          style={{
                            color: 'red',
                            textAlign: 'center',
                            padding: '10px 20px',
                            border: '2px solid red',
                            borderRadius: '20px',
                            width: '200px',
                          }}
                        >
                          <strong>Undisclosed (0)</strong>
                        </div>
                      )}
                    </div>

                    {/* Content areas for disclosed and undisclosed items */}
                    {/* Display flags below buttons */}
                    <div style={{ width: '100%', marginTop: '20px' }}>
                      {showDisclosed && (
                        <div
                          style={{
                            width: '100%',
                            maxWidth: '1200px',
                            margin: '10px auto',
                            display: 'flex',
                            flexDirection: 'column',
                            alignItems: 'center',
                          }}
                        >
                          {renderFlags(disclosedItems)}
                        </div>
                      )}

                      {showUndisclosed && (
                        <div
                          style={{
                            width: '100%',
                            maxWidth: '1200px',
                            margin: '10px auto',
                            display: 'flex',
                            flexDirection: 'column',
                            alignItems: 'center',
                          }}
                        >
                          {renderFlags(undisclosedItems)}
                        </div>
                      )}
                    </div>
                  </>
                ) : (
                  <div
                    style={{
                      width: '100%',
                      maxWidth: '1200px',
                      margin: '0 auto',
                      display: 'flex',
                      flexDirection: 'column',
                      alignItems: 'center',
                    }}
                  >
                    {renderFlags(reportContent[review])}
                  </div>
                )}
              </div>
            )}
          </>
        ))}

      {activeTab === 1 && <Graph authorName={authorName} reportContent={reportContent} />}
    </div>
  );
};

const popoverStyles = {
  position: 'absolute',
  top: '30px',
  left: '50%',
  transform: 'translateX(-50%)',
  zIndex: 1,
  backgroundColor: '#fff',
  border: '1px solid rgba(0, 0, 0, 0.2)',
  boxShadow: '0 0.5rem 1rem rgba(0, 0, 0, 0.15)',
  borderRadius: '0.3rem',
  padding: '0.5rem',
  width: '200px',
};

const buttonStyles = {
  marginLeft: '5px',
  width: '14px',
  height: '14px',
  padding: '1px 0',
  borderRadius: '7.5px',
  textAlign: 'center',
  fontSize: '8px',
  lineHeight: '1.42857',
  border: '1px solid grey',
  borderWidth: '1px',
  backgroundColor: 'transparent',
  color: 'grey',
  position: 'relative',
  boxShadow: 'none',
};

const StyledWrapper = styled.div`
  position: relative;

  .cssbuttons-io-button {
    position: relative;
    transition: all 0.3s ease-in-out;
    box-shadow: 0px 10px 20px rgba(0, 0, 0, 0.2);
    padding-block: 0.5rem;
    padding-inline: 0.75rem;
    background-color: rgb(0 107 179);
    border-radius: 9999px;
    display: flex;
    align-items: center;
    justify-content: center;
    cursor: pointer;
    color: #ffff;
    gap: 10px;
    font-weight: bold;
    border: 3px solid #ffffff4d;
    outline: none;
    overflow: hidden;
    font-size: 15px;
  }

  .cssbuttons-io-button:hover {
    transform: scale(1.009);
    border-color: #fff9;
  }
`;

export default ItemDetails;<|MERGE_RESOLUTION|>--- conflicted
+++ resolved
@@ -1046,28 +1046,6 @@
             </div>
             {review && (
               <div style={{ width: '100%', textAlign: 'center', marginTop: '50px' }}>
-<<<<<<< HEAD
-                {hasDates && (
-                  <div
-                    style={{
-                      marginBottom: '20px',
-                      display: 'flex',
-                      alignItems: 'center',
-                      justifyContent: 'center',
-                      gap: '10px',
-                    }}
-                  >
-                    <span style={{ marginRight: '10px' }}>Sort by Date</span>
-                    <div onClick={toggleSortOrder} style={{ cursor: 'pointer' }}>
-                      {sortOrder === 'asc' ? (
-                        <ArrowUpwardIcon style={{ color: 'black' }} />
-                      ) : (
-                        <ArrowDownwardIcon style={{ color: 'black' }} />
-                      )}
-                    </div>
-                  </div>
-                )}
-=======
                 {(() => {
                   const items = reportContent[review] || [];
                   const hasDates = items.some(
@@ -1078,33 +1056,32 @@
                   if (!hasDates) return null;
                   return (
                     <div
+                    style={{
+                      marginBottom: '20px',
+                      display: 'flex',
+                      alignItems: 'center',
+                      justifyContent: 'center',
+                      gap: '10px',
+                    }}
+                  >
+                    <span style={{ marginRight: '10px' }}>Sort by Date</span>
+                    <ArrowUpwardIcon
+                      onClick={() => setSortOrder('asc')}
                       style={{
-                        marginBottom: '20px',
-                        display: 'flex',
-                        alignItems: 'center',
-                        justifyContent: 'center',
-                        gap: '10px',
+                        cursor: 'pointer',
+                        color: sortOrder === 'asc' ? 'lightgray' : 'black',
                       }}
-                    >
-                      <span style={{ marginRight: '10px' }}>Sort by Date</span>
-                      <ArrowUpwardIcon
-                        onClick={() => setSortOrder('asc')}
-                        style={{
-                          cursor: 'pointer',
-                          color: sortOrder === 'asc' ? 'lightgray' : 'black',
-                        }}
-                      />
-                      <ArrowDownwardIcon
-                        onClick={() => setSortOrder('desc')}
-                        style={{
-                          cursor: 'pointer',
-                          color: sortOrder === 'desc' ? 'lightgray' : 'black',
-                        }}
-                      />
-                    </div>
+                    />
+                    <ArrowDownwardIcon
+                      onClick={() => setSortOrder('desc')}
+                      style={{
+                        cursor: 'pointer',
+                        color: sortOrder === 'desc' ? 'lightgray' : 'black',
+                      }}
+                    />
+                  </div>
                   );
                 })()}
->>>>>>> cb7d7de3
 
                 {isDisclosureChecked ? (
                   <>
