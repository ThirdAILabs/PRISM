--- conflicted
+++ resolved
@@ -331,17 +331,6 @@
               );
             })}
           </ul>
-          {flag.RawAcknowledements.length > 0 && (
-            <>
-              <p>Acknowledgements Text:</p>
-              <ul className="bulleted-list">
-                {flag.RawAcknowledements.map((item, index2) => {
-                  const key = `ack-${index} ${index2}`;
-                  return <li key={key}>{item}</li>;
-                })}
-              </ul>
-            </>
-          )}
         </p>
         <hr />
         <div className="d-flex justify-content-between">
@@ -363,14 +352,9 @@
             <button type="button" className="btn btn-outline-success">
               Likely NOT Grant Recipient
             </button>
-<<<<<<< HEAD
           )}
         </div>
-      </li>
-=======
-          ))}
       </div>
->>>>>>> 0a0fcf1a
     );
   }
 
