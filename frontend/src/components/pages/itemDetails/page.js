// src/ItemDetails.js
import React, { useEffect, useState } from 'react';
import { useNavigate, useParams } from 'react-router-dom';
import {
  TALENT_CONTRACTS,
  ASSOCIATIONS_WITH_DENIED_ENTITIES,
  HIGH_RISK_FUNDERS,
  AUTHOR_AFFILIATIONS,
  POTENTIAL_AUTHOR_AFFILIATIONS,
  MISC_HIGH_RISK_AFFILIATIONS,
  COAUTHOR_AFFILIATIONS,
} from '../../../constants/constants.js';
import ConcernVisualizer from '../../ConcernVisualization.js';
import RelationShipGraph3 from '../../common/relationShipGraph/Relation-Graph3.js';
import Tabs from '../../common/tools/Tabs.js';
import DownloadButton from '../../common/tools/button/downloadButton.js';
import { Dialog, DialogTitle, DialogContent, DialogActions, Button, Divider } from '@mui/material';
import { reportService } from '../../../api/reports.js';
import styled from 'styled-components';
import ArrowDropDownIcon from '@mui/icons-material/ArrowDropDown';
import ArrowRightIcon from '@mui/icons-material/ArrowRight';
import ArrowUpwardIcon from '@mui/icons-material/ArrowUpward';
import ArrowDownwardIcon from '@mui/icons-material/ArrowDownward';

const FLAG_ORDER = [
  TALENT_CONTRACTS,
  ASSOCIATIONS_WITH_DENIED_ENTITIES,
  HIGH_RISK_FUNDERS,
  AUTHOR_AFFILIATIONS,
  POTENTIAL_AUTHOR_AFFILIATIONS,
  MISC_HIGH_RISK_AFFILIATIONS,
  COAUTHOR_AFFILIATIONS,
];

const todayStr = new Date().toISOString().split("T")[0];

const TitlesAndDescriptions = {
  [TALENT_CONTRACTS]: {
    title: 'Talent Contracts',
    desc: 'Authors in these papers are recruited by talent programs that have close ties to high-risk foreign governments.',
  },
  [ASSOCIATIONS_WITH_DENIED_ENTITIES]: {
    title: 'Funding from Denied Entities',
    desc: 'Some of the parties involved in these works are in the denied entity lists of U.S. government agencies.',
  },
  [HIGH_RISK_FUNDERS]: {
    title: 'High Risk Funding Sources',
    desc: 'These papers are funded by funding sources that have close ties to high-risk foreign governments.',
  },
  [AUTHOR_AFFILIATIONS]: {
    title: 'Affiliations with High Risk Foreign Institutes',
    desc: 'Papers that list the queried author as being affiliated with a high-risk foreign institution or web pages that showcase official appointments at high-risk foreign institutions.',
  },
  [POTENTIAL_AUTHOR_AFFILIATIONS]: {
    title: 'Appointments at High Risk Foreign Institutes*',
    desc: 'The author may have an appointment at a high-risk foreign institutions.\n\n*Collated information from the web, might contain false positives.',
  },
  [MISC_HIGH_RISK_AFFILIATIONS]: {
    title: 'Miscellaneous High Risk Connections*',
    desc: 'The author or an associate may be mentioned in a press release.\n\n*Collated information from the web, might contain false positives.',
  },
  [COAUTHOR_AFFILIATIONS]: {
    title: "Co-authors' affiliations with High Risk Foreign Institutes",
    desc: 'Coauthors in these papers are affiliated with high-risk foreign institutions.',
  },
};

const get_paper_url = (flag) => {
  return (
    <>
      <a href={flag.Work.WorkUrl} target="_blank" rel="noopener noreferrer">
        {flag.Work.DisplayName}
      </a>
      {flag.Work.OaUrl && (
        <text>
          {' '}
          [
          <a href={flag.Work.OaUrl} target="_blank" rel="noopener noreferrer">
            full text
          </a>
          ]
        </text>
      )}
    </>
  );
};

const ItemDetails = () => {
<<<<<<< HEAD
    const navigate = useNavigate();
    const { report_id } = useParams();

    const [reportContent, setReportContent] = useState({})
    const [authorName, setAuthorName] = useState("")
    const [institutions, setInstitutions] = useState([])
    const [initialReprtContent, setInitialReportContent] = useState({})
    const [isDisclosureChecked, setDisclosureChecked] = useState(false);
    // Add these states at the top with other states
    // const [selectedFiles, setSelectedFiles] = useState([]);
    // const [isUploading, setIsUploading] = useState(false);
    // const [uploadError, setUploadError] = useState(null);

    // // Add this function to handle file selection
    // const handleFileSelect = (event) => {
    //     setSelectedFiles([...event.target.files]);
    //     setUploadError(null);
    // };

    // // Add this function to handle check disclosure
    // const handleCheckDisclosure = async () => {
    //     if (selectedFiles.length === 0) {
    //         setUploadError('Please select at least one file');
    //         return;
    //     }

    //     setIsUploading(true);
    //     setUploadError(null);

    //     try {
    //         const result = await reportService.checkDisclosure(report_id, selectedFiles);
    //         setInitialReportContent(result.Content);
    //     } catch (error) {
    //         setUploadError(error.message || 'Failed to check disclosure');
    //     } finally {
    //         setIsUploading(false);
    //     }
    // };



    // Add new states
    const [openDialog, setOpenDialog] = useState(false);
    const [selectedFiles, setSelectedFiles] = useState([]);
    const [isUploading, setIsUploading] = useState(false);
    const [uploadError, setUploadError] = useState(null);

    // Add handlers
    const handleOpenDialog = () => setOpenDialog(true);
    const handleCloseDialog = () => {
        setOpenDialog(false);
        setSelectedFiles([]);
        setUploadError(null);
    };
=======
  const navigate = useNavigate();
  const { report_id } = useParams();

  const [reportContent, setReportContent] = useState({});
  const [authorName, setAuthorName] = useState('');
  const [institutions, setInstitutions] = useState([]);
  const [initialReprtContent, setInitialReportContent] = useState({});
  // Add these states at the top with other states
  // const [selectedFiles, setSelectedFiles] = useState([]);
  // const [isUploading, setIsUploading] = useState(false);
  // const [uploadError, setUploadError] = useState(null);

  // // Add this function to handle file selection
  // const handleFileSelect = (event) => {
  //     setSelectedFiles([...event.target.files]);
  //     setUploadError(null);
  // };

  // // Add this function to handle check disclosure
  // const handleCheckDisclosure = async () => {
  //     if (selectedFiles.length === 0) {
  //         setUploadError('Please select at least one file');
  //         return;
  //     }

  //     setIsUploading(true);
  //     setUploadError(null);

  //     try {
  //         const result = await reportService.checkDisclosure(report_id, selectedFiles);
  //         setInitialReportContent(result.Content);
  //     } catch (error) {
  //         setUploadError(error.message || 'Failed to check disclosure');
  //     } finally {
  //         setIsUploading(false);
  //     }
  // };

  // Add new states
  const [openDialog, setOpenDialog] = useState(false);
  const [selectedFiles, setSelectedFiles] = useState([]);
  const [isUploading, setIsUploading] = useState(false);
  const [uploadError, setUploadError] = useState(null);

  // Add handlers
  const handleOpenDialog = () => setOpenDialog(true);
  const handleCloseDialog = () => {
    setOpenDialog(false);
    setSelectedFiles([]);
    setUploadError(null);
  };

  const handleDrop = (event) => {
    event.preventDefault();
    const files = Array.from(event.dataTransfer.files);
    setSelectedFiles(files);
  };

  const handleFileSelect = (event) => {
    const files = Array.from(event.target.files);
    setSelectedFiles(files);
  };

  const handleSubmit = async () => {
    if (selectedFiles.length === 0) {
      setUploadError('Please select at least one file');
      return;
    }
>>>>>>> 4e8ac36f

    setIsUploading(true);
    try {
      const result = await reportService.checkDisclosure(report_id, selectedFiles);
      setReportContent(result.Content);
      setInitialReportContent(result.Content);
      handleCloseDialog();
    } catch (error) {
      setUploadError(error.message || 'Failed to check disclosure');
    } finally {
      setIsUploading(false);
    }
  };

  useEffect(() => {
    let isMounted = true;
    const poll = async () => {
      const report = await reportService.getReport(report_id);
      if (report.Status === 'complete' && isMounted) {
        console.log('Report', report);
        setAuthorName(report.AuthorName);
        setReportContent(report.Content);
        setInitialReportContent(report.Content);
        setLoading(false);
      } else if (isMounted) {
        setTimeout(poll, 2000);
      }
    };

    poll();

<<<<<<< HEAD
    const handleSubmit = async () => {
        if (selectedFiles.length === 0) {
            setUploadError('Please select at least one file');
            return;
        }

        setIsUploading(true);
        try {
            const result = await reportService.checkDisclosure(report_id, selectedFiles);
            setReportContent(result.Content);
            setInitialReportContent(result.Content);
            setDisclosureChecked(true);
            handleCloseDialog();
        } catch (error) {
            setUploadError(error.message || 'Failed to check disclosure');
        } finally {
            setIsUploading(false);
        }
    };

    useEffect(() => {
        let isMounted = true;
        const poll = async () => {
            const report = await reportService.getReport(report_id)
            if (report.Status === "complete" && isMounted) {
                console.log("Report", report);
                setAuthorName(report.AuthorName);
                setReportContent(report.Content);
                setInitialReportContent(report.Content);
                setLoading(false);
            } else if (isMounted) {
                setTimeout(poll, 2000);
            }
        };

        poll();

        return () => {
            isMounted = false;
        };
    }, [])




    const [loading, setLoading] = useState(true);

    const [startDate, setStartDate] = useState('');
    const [endDate, setEndDate] = useState('');
    const [yearDropdownOpen, setYearDropdownOpen] = useState(false);
    const [isDownloadOpen, setIsDownloadOpen] = useState(false);
    const [activeTab, setActiveTab] = useState(0);

    const handleTabChange = (event, newValue) => {
        setActiveTab(newValue);
    };
    const handleStartDateChange = (e) => setStartDate(e.target.value);
    const handleEndDateChange = (e) => setEndDate(e.target.value);
    const toggleYearDropdown = () => {
        setYearDropdownOpen(!yearDropdownOpen);
        setIsDownloadOpen(false);  // Close download dropdown
    };

    const handleDateFilter = () => {
        if (!startDate && !endDate) {
          setReportContent(initialReprtContent);
          setYearDropdownOpen(false);
          return;
        }

        let start = startDate ? new Date(startDate) : null;
        let end = endDate ? new Date(endDate) : null;

        if (start && !end) {
          end = new Date();
        }

        if (!start && end) {
          start = new Date("1900-01-01");
        }
      
        if (start > end) {
          alert("Start date cannot be after End date.");
          return;
        }
      
        const filteredContent = {};
        FLAG_ORDER.forEach((flag) => {
          if (initialReprtContent[flag]) {
            filteredContent[flag] = initialReprtContent[flag].filter((item) => {
              if (!item?.Work?.PublicationDate) return true;
              const pubDate = new Date(item.Work.PublicationDate);
      
              if (pubDate < start) return false;
              if (pubDate > end) return false;
      
              return true;
            });
          } else {
            filteredContent[flag] = null;
          }
        });
      
        setReportContent(filteredContent);
        setYearDropdownOpen(false);
      };      
    const [instDropdownOpen, setInstDropdownOpen] = useState(false);
    const toggleInstDropdown = () => setInstDropdownOpen(!instDropdownOpen);

    const [review, setReview] = useState();

    function withPublicationDate(header, flag) {
        const publicationDateStr = flag.Work && flag.Work.PublicationDate;
        let formattedDate = "N/A";
        if (publicationDateStr) {
            const publicationDate = new Date(publicationDateStr);
            formattedDate = publicationDate.toLocaleDateString("en-US", {
            year: "numeric",
            month: "short",
            day: "numeric",
            });
        }
        return (
            <div style={{ display: "flex", justifyContent: "space-between", alignItems: "center" }}>
            {header}
            <span className="fw-bold mt-3">{formattedDate}</span>
            </div>
        );
    }


    function multipleAffiliationsFlag(flag, index) {
        return (
            <li key={index} className='p-3 px-5 w-75 detail-item'>
                {withPublicationDate(<h5 className='fw-bold mt-3'>Author has multiple affiliations</h5>, flag)}
                <p>
                    {authorName} is affiliated with multiple institutions in {" "}
                    {get_paper_url(flag)}
                    . Detected affiliations:
                    <ul className='bulleted-list'>
                        {flag.Affiliations.map((item, index2) => {
                            const key = `${index} ${index2}`;
                            return <li key={key}><a>{item}</a></li>
                        })}
                    </ul>
                </p>
                {isDisclosureChecked && (
              flag.Disclosed ? (
                  <button type="button" className="btn btn-success">Disclosed</button>
              ) : (
                  <button type="button" className="btn btn-danger">Undisclosed</button>
              )
            )}

            </li>
        );
    }

    function funderFlag(flag, index) {
        return (
            <li key={index} className='p-3 px-5 w-75 detail-item'>
                {withPublicationDate(<h5 className='fw-bold mt-3'>Funder is an entity of concern</h5>, flag)}
                <p>
                    {get_paper_url(flag)}
                    {" "} is funded by the following entities of concern:
                    {flag.FromAcknowledgements && <p>Acknowledgements Text:</p>}
                    <ul className='bulleted-list'>
                        {flag.Funders.map((item, index2) => {
                            const key = `${index} ${index2}`;
                            return <li key={key}><a>{item}</a></li>
                        })}
                    </ul>
                </p>
                {isDisclosureChecked && (
              flag.Disclosed ? (
                  <button type="button" className="btn btn-success">Disclosed</button>
              ) : (
                  <button type="button" className="btn btn-danger">Undisclosed</button>
              )
            )}

            </li>
        );
    }

    function publisherFlag(flag, index) {
        return (
            <li key={index} className='p-3 px-5 w-75 detail-item'>
                {withPublicationDate(<h5 className='fw-bold mt-3'>Publisher is an entity of concern</h5>, flag)}
                <p>
                    {get_paper_url(flag)}
                    {" "} is published by the following entities of concern:
                    <ul className='bulleted-list'>
                        {flag.Publishers.map((item, index2) => {
                            const key = `${index} ${index2}`;
                            return <li key={key}><a>{item}</a></li>
                        })}
                    </ul>
                </p>
                {isDisclosureChecked && (
              flag.Disclosed ? (
                  <button type="button" className="btn btn-success">Disclosed</button>
              ) : (
                  <button type="button" className="btn btn-danger">Undisclosed</button>
              )
            )}

            </li>
        );
    }

    function coauthorFlag(flag, index) {
        return (
            <li key={index} className='p-3 px-5 w-75 detail-item'>
                {withPublicationDate(<h5 className='fw-bold mt-3'>Co-authors are high-risk entities</h5>, flag)}
                <p>
                    The following co-authors of {" "}
                    {get_paper_url(flag)}
                    {" "} are high-risk entities:
                    <ul className='bulleted-list'>
                        {flag.Coauthors.map((item, index2) => {
                            const key = `${index} ${index2}`;
                            return <li key={key}><a>{item}</a></li>
                        })}
                    </ul>
                </p>
                {isDisclosureChecked && (
              flag.Disclosed ? (
                  <button type="button" className="btn btn-success">Disclosed</button>
              ) : (
                  <button type="button" className="btn btn-danger">Undisclosed</button>
              )
            )}

            </li>
        );
    }

    function coauthorAffiliationFlag(flag, index) {
        return (
            <li key={index} className='p-3 px-5 w-75 detail-item'>
                {withPublicationDate(<h5 className='fw-bold mt-3'>Co-authors are affiliated with entities of concern</h5>, flag)}
                <p>
                    Some authors of {" "}
                    {get_paper_url(flag)}
                    {" "} are affiliated with entities of concern:
                    <ul className='bulleted-list'>
                        {flag.Affiliations.map((item, index2) => {
                            const key = `${index} ${index2}`;
                            return <li key={key}><a>{item}</a></li>
                        })}
                    </ul>
                    Affiliated authors:
                    <ul className='bulleted-list'>
                        {flag.Coauthors.map((item, index2) => {
                            const key = `${index} ${index2}`;
                            return <li key={key}><a>{item}</a></li>
                        })}
                    </ul>
                </p>
                {isDisclosureChecked && (
              flag.Disclosed ? (
                  <button type="button" className="btn btn-success">Disclosed</button>
              ) : (
                  <button type="button" className="btn btn-danger">Undisclosed</button>
              )
            )}

            </li>
        );
    }

    function authorAffiliationFlag(flag, index) {
        return (
            <li key={index} className='p-3 px-5 w-75 detail-item'>
                {withPublicationDate(<h5 className='fw-bold mt-3'>Author is affiliated with entities of concern</h5>, flag)}
                <div>
                    {authorName} is affiliated with an entity of concern in {" "}
                    {get_paper_url(flag)}
                    . Detected affiliations:
                    <ul className='bulleted-list'>
                        {flag.Affiliations.map((item, index2) => {
                            const key = `${index} ${index2}`;
                            return <li key={key}><a>{item}</a></li>
                        })}
                    </ul>
                </div>
                {isDisclosureChecked && (
              flag.Disclosed ? (
                  <button type="button" className="btn btn-success">Disclosed</button>
              ) : (
                  <button type="button" className="btn btn-danger">Undisclosed</button>
              )
            )}

            </li>
        );
    }

    function acknowledgementFlag(flag, index) {
        return (
            <li key={index} className='p-3 px-5 w-75 detail-item'>
                {withPublicationDate(<h5 className='fw-bold mt-3'>Acknowledgements contain foreign influences</h5>, flag)}
                <p>
                    {
                        flag.Entities > 0
                            ? <>
                                {get_paper_url(flag)}
                                {" "} acknowledges the following entities of concern:
                            </>
                            : <>
                                Some acknowledged entities in {" "} {get_paper_url(flag)}
                                {" "} may be foreign entities.
                            </>
                    }
                    <ul className='bulleted-list'>
                        {flag.Entities.map((item, index2) => {
                            const key = `${index} ${index2}`;
                            return <li key={key}>
                                <a>
                                    "{item.Entity}"
                                    {" was detected in "}
                                    <text style={{ "fontWeight": "bold", textDecoration: "underline" }}>{item.Sources.join(", ")}</text>
                                    {" as "}
                                    {item.Aliases.map(element => `"${element}"`).join(", ")}
                                </a>
                            </li>
                        })}
                    </ul>
                    <p style={{ "marginTop": "20px", "fontWeight": "bold" }}>Acknowledgement text:</p>
                    {
                        flag.RawAcknowledements.map((item, index3) => {
                            return <p key={index3}>{item}</p>
                        })
                    }
                    <p>{ }</p>
                </p>
                { }
                {isDisclosureChecked && (
              flag.Disclosed ? (
                  <button type="button" className="btn btn-success">Disclosed</button>
              ) : (
                  <button type="button" className="btn btn-danger">Undisclosed</button>
              )
            )}

=======
    return () => {
      isMounted = false;
    };
  }, []);

  const [loading, setLoading] = useState(true);

  const [startYear, setStartYear] = useState('');
  const [endYear, setEndYear] = useState('');
  const [yearDropdownOpen, setYearDropdownOpen] = useState(false);
  const [isDownloadOpen, setIsDownloadOpen] = useState(false);
  const [activeTab, setActiveTab] = useState(0);

  const handleTabChange = (event, newValue) => {
    setActiveTab(newValue);
  };
  const handleStartYearChange = (e) => setStartYear(e.target.value);
  const handleEndYearChange = (e) => setEndYear(e.target.value);
  const toggleYearDropdown = () => {
    setYearDropdownOpen(!yearDropdownOpen);
    setIsDownloadOpen(false); // Close download dropdown
  };
  const handleYearFilter = () => {
    const filteredContent = {};
    FLAG_ORDER.forEach((flag) => {
      if (initialReprtContent[flag]) {
        filteredContent[flag] = initialReprtContent[flag].filter((item) => {
          return (
            item?.Work?.PublicationYear === undefined ||
            (item?.Work?.PublicationYear >= startYear && item?.Work?.PublicationYear <= endYear)
          );
        });
      } else filteredContent[flag] = null;
    });
    setReportContent(filteredContent);
    console.log('Unfiltered', initialReprtContent);
    console.log('Filtered', reportContent);
    setYearDropdownOpen(false);
  };
  const [instDropdownOpen, setInstDropdownOpen] = useState(false);
  const toggleInstDropdown = () => setInstDropdownOpen(!instDropdownOpen);

  const [review, setReview] = useState();

  function withYear(header, flag) {
    return (
      <div style={{ display: 'flex', justifyContent: 'space-between', alignItems: 'center' }}>
        {header}
        <span className="fw-bold mt-3">{flag.Work.PublicationYear}</span>
      </div>
    );
  }

  function multipleAffiliationsFlag(flag, index) {
    return (
      <li key={index} className="p-3 px-5 w-75 detail-item">
        {withYear(<h5 className="fw-bold mt-3">Author has multiple affiliations</h5>, flag)}
        <p>
          {authorName} is affiliated with multiple institutions in {get_paper_url(flag)}. Detected
          affiliations:
          <ul className="bulleted-list">
            {flag.Affiliations.map((item, index2) => {
              const key = `${index} ${index2}`;
              return (
                <li key={key}>
                  <a>{item}</a>
                </li>
              );
            })}
          </ul>
        </p>
        {flag.Disclosed ? (
          <button type="button" className="btn btn-success">
            Disclosed
          </button>
        ) : (
          <button type="button" className="btn btn-danger">
            Undisclosed
          </button>
        )}
      </li>
    );
  }

  function funderFlag(flag, index) {
    return (
      <li key={index} className="p-3 px-5 w-75 detail-item">
        {withYear(<h5 className="fw-bold mt-3">Funder is an entity of concern</h5>, flag)}
        <p>
          {get_paper_url(flag)} is funded by the following entities of concern:
          <ul className="bulleted-list">
            {flag.Funders.map((item, index2) => {
              const key = `${index} ${index2}`;
              return (
                <li key={key}>
                  <a>{item}</a>
                </li>
              );
            })}
          </ul>
          {flag.RawAcknowledements.length > 0 && (
            <>
              <p>Acknowledgements Text:</p>
              <ul>
                {flag.RawAcknowledements.map((item, index2) => {
                  const key = `ack-${index} ${index2}`;
                  return <li key={key}>{item}</li>;
                })}
              </ul>
            </>
          )}
        </p>
        {flag.Disclosed ? (
          <button type="button" className="btn btn-success">
            Disclosed
          </button>
        ) : (
          <button type="button" className="btn btn-danger">
            Undisclosed
          </button>
        )}
      </li>
    );
  }

  function publisherFlag(flag, index) {
    return (
      <li key={index} className="p-3 px-5 w-75 detail-item">
        {withYear(<h5 className="fw-bold mt-3">Publisher is an entity of concern</h5>, flag)}
        <p>
          {get_paper_url(flag)} is published by the following entities of concern:
          <ul className="bulleted-list">
            {flag.Publishers.map((item, index2) => {
              const key = `${index} ${index2}`;
              return (
                <li key={key}>
                  <a>{item}</a>
                </li>
              );
            })}
          </ul>
        </p>
        {flag.Disclosed ? (
          <button type="button" className="btn btn-success">
            Disclosed
          </button>
        ) : (
          <button type="button" className="btn btn-danger">
            Undisclosed
          </button>
        )}
      </li>
    );
  }

  function coauthorFlag(flag, index) {
    return (
      <li key={index} className="p-3 px-5 w-75 detail-item">
        {withYear(<h5 className="fw-bold mt-3">Co-authors are high-risk entities</h5>, flag)}
        <p>
          The following co-authors of {get_paper_url(flag)} are high-risk entities:
          <ul className="bulleted-list">
            {flag.Coauthors.map((item, index2) => {
              const key = `${index} ${index2}`;
              return (
                <li key={key}>
                  <a>{item}</a>
                </li>
              );
            })}
          </ul>
        </p>
        {flag.Disclosed ? (
          <button type="button" className="btn btn-success">
            Disclosed
          </button>
        ) : (
          <button type="button" className="btn btn-danger">
            Undisclosed
          </button>
        )}
      </li>
    );
  }

  function coauthorAffiliationFlag(flag, index) {
    return (
      <li key={index} className="p-3 px-5 w-75 detail-item">
        {withYear(
          <h5 className="fw-bold mt-3">Co-authors are affiliated with entities of concern</h5>,
          flag
        )}
        <p>
          Some authors of {get_paper_url(flag)} are affiliated with entities of concern:
          <ul className="bulleted-list">
            {flag.Affiliations.map((item, index2) => {
              const key = `${index} ${index2}`;
              return (
                <li key={key}>
                  <a>{item}</a>
                </li>
              );
            })}
          </ul>
          Affiliated authors:
          <ul className="bulleted-list">
            {flag.Coauthors.map((item, index2) => {
              const key = `${index} ${index2}`;
              return (
                <li key={key}>
                  <a>{item}</a>
                </li>
              );
            })}
          </ul>
        </p>
        {flag.Disclosed}
        {flag.Disclosed ? (
          <button type="button" className="btn btn-success">
            Disclosed
          </button>
        ) : (
          <button type="button" className="btn btn-danger">
            Undisclosed
          </button>
        )}
      </li>
    );
  }

  function authorAffiliationFlag(flag, index) {
    return (
      <li key={index} className="p-3 px-5 w-75 detail-item">
        {withYear(
          <h5 className="fw-bold mt-3">Author is affiliated with entities of concern</h5>,
          flag
        )}
        <div>
          {authorName} is affiliated with an entity of concern in {get_paper_url(flag)}. Detected
          affiliations:
          <ul className="bulleted-list">
            {flag.Affiliations.map((item, index2) => {
              const key = `${index} ${index2}`;
              return (
                <li key={key}>
                  <a>{item}</a>
                </li>
              );
            })}
          </ul>
        </div>
        {flag.Disclosed}
        {flag.Disclosed ? (
          <button type="button" className="btn btn-success">
            Disclosed
          </button>
        ) : (
          <button type="button" className="btn btn-danger">
            Undisclosed
          </button>
        )}
      </li>
    );
  }
>>>>>>> 4e8ac36f

  function acknowledgementFlag(flag, index) {
    return (
      <li key={index} className="p-3 px-5 w-75 detail-item">
        {withYear(
          <h5 className="fw-bold mt-3">Acknowledgements contain foreign influences</h5>,
          flag
        )}
        <p>
          {flag.Entities > 0 ? (
            <>{get_paper_url(flag)} acknowledges the following entities of concern:</>
          ) : (
            <>Some acknowledged entities in {get_paper_url(flag)} may be foreign entities.</>
          )}
          <ul className="bulleted-list">
            {flag.Entities.map((item, index2) => {
              const key = `${index} ${index2}`;
              return (
                <li key={key}>
                  <a>
                    "{item.Entity}"{' was detected in '}
                    <text style={{ fontWeight: 'bold', textDecoration: 'underline' }}>
                      {item.Sources.join(', ')}
                    </text>
                    {' as '}
                    {item.Aliases.map((element) => `"${element}"`).join(', ')}
                  </a>
                </li>
              );
            })}
          </ul>
          <p style={{ marginTop: '20px', fontWeight: 'bold' }}>Acknowledgement text:</p>
          {flag.RawAcknowledements.map((item, index3) => {
            return <p key={index3}>{item}</p>;
          })}
          <p>{}</p>
        </p>
        {}
        {flag.Disclosed ? (
          <button type="button" className="btn btn-success">
            Disclosed
          </button>
        ) : (
          <button type="button" className="btn btn-danger">
            Undisclosed
          </button>
        )}

        {/* DISCLOSURE */}
        {/* <hr />
                <div className="d-flex justify-content-between">
                    {flag.metadata?.dislosed === true ? (
                    <button type="button" className="btn btn-success">Disclosed</button>
                    ) : flag.metadata?.dislosed === false ? (
                    <button type="button" className="btn btn-danger">Undisclosed</button>
                    ) : (
                    // <button type="button" className="btn btn-secondary">No Disclosure Status</button> // Optional: Add a fallback state
                    <></>
                    )}
                    {flag.metadata?.is_primary_recipient === true ? (
                    <button type="button" className="btn btn-outline-success">Likely Not a Primary Recipient of Funds</button>
                    ) : flag.metadata?.is_primary_recipeitn === false ? (
                    <button type="button" className="btn btn-outline-danger">Likely a Primary Recipient of Funds</button>
                    ) : (
                    <></>
                    // <button type="button" className="btn btn-outline-secondary">No Grant Information</button>
                    )}
                </div> */}
      </li>
    );
  }

<<<<<<< HEAD
    function universityFacultyFlag(flag, index) {
        return (
            <li key={index} className='p-3 px-5 w-75 detail-item'>
                <h5 className='fw-bold mt-3'>The author may potentially be linked with an Entity of Concern</h5>
                <p>
                    {flag.Message}
                    <br />
                    Relevant Webpage: <a href={flag.UniversityUrl} target="_blank" rel="noopener noreferrer">{flag.UniversityUrl}</a>
                </p>
                {isDisclosureChecked && (
              flag.Disclosed ? (
                  <button type="button" className="btn btn-success">Disclosed</button>
              ) : (
                  <button type="button" className="btn btn-danger">Undisclosed</button>
              )
            )}

            </li>
        );
    }

    const [showDisclosed, setShowDisclosed] = useState(true);
    const [showUndisclosed, setShowUndisclosed] = useState(true);
    const disclosedItems = (reportContent[review] || []).filter(item => item.Disclosed);
    const undisclosedItems = (reportContent[review] || []).filter(item => !item.Disclosed);
    const [sortOrder, setSortOrder] = useState('desc');


    function renderFlags(items) {
        const sortedItems = [...items].sort((a, b) => {
          const dateA = a.Work && a.Work.PublicationDate ? new Date(a.Work.PublicationDate).getTime() : 0;
          const dateB = b.Work && b.Work.PublicationDate ? new Date(b.Work.PublicationDate).getTime() : 0;
          return sortOrder === 'asc' ? dateA - dateB : dateB - dateA;
        });
        
        return sortedItems.map((flag, index) => {
          switch (review) {
            case TALENT_CONTRACTS:
              return acknowledgementFlag(flag, index);
            case ASSOCIATIONS_WITH_DENIED_ENTITIES:
              return acknowledgementFlag(flag, index);
            case HIGH_RISK_FUNDERS:
              return funderFlag(flag, index);
            case AUTHOR_AFFILIATIONS:
              return authorAffiliationFlag(flag, index);
            case POTENTIAL_AUTHOR_AFFILIATIONS:
              return universityFacultyFlag(flag, index);
            case MISC_HIGH_RISK_AFFILIATIONS:
              return PRFlag(flag, index);
            case COAUTHOR_AFFILIATIONS:
              return coauthorAffiliationFlag(flag, index);
            default:
              return null;
          }
        });
    }   

    function PRFlag(flag, index) {
        const connections = flag.Connections || [];
        return (
            <li key={index} className='p-3 px-5 w-75 detail-item'>
                {true && (
                    <>
                        {connections.length == 0 ? (
                            <>
                                <h5 className='fw-bold mt-3'>The author or an associate may be mentioned in a Press Release</h5>
                            </>
                        ) : connections.length == 1 ? (
                            <>
                                <h5 className='fw-bold mt-3'>The author's associate may be mentioned in a Press Release</h5>
                            </>
                        ) : connections.length === 2 ? (
                            <>
                                <h5 className='fw-bold mt-3'>The author may potentially be connected to an entity/individual mentioned in a Press Release</h5>
                            </>
                        ) : null}
                    </>
                )}
                <p>
                    {flag.Message}
                    <>
                        <br />
                        {connections.length === 0 ? (
                            <>
                                Press Release: <a href={flag.DocUrl} target="_blank" rel="noopener noreferrer">{flag.DocTitle}</a>
                                <br />
                            </>
                        ) : connections.length === 1 ? (
                            <>
                                {flag.FrequentCoauthor ? (
                                    <>
                                        Frequent Coauthor: {flag.FrequentCoauthor}
                                    </>
                                ) :
                                    <>
                                        Relevant Document: <a href={flag.Connections[0].DocUrl} target="_blank" rel="noopener noreferrer">{flag.Connections[0].DocTitle}</a>
                                    </>
                                }
                                <br />
                                Press Release: <a href={flag.DocUrl} target="_blank" rel="noopener noreferrer">{flag.DocTitle}</a>
                                <br />
                            </>
                        ) : connections.length == 2 ? (
                            <>
                                Relevant Documents: <a href={flag.Connections[0].DocUrl} target="_blank" rel="noopener noreferrer">{flag.Connections[0].DocTitle}</a>, <a href={flag.Connections[1].DocUrl} target="_blank" rel="noopener noreferrer">{flag.Connections[1].DocTitle}</a>
                                <br />
                                Press Release: <a href={flag.DocUrl} target="_blank" rel="noopener noreferrer">{flag.DocTitle}</a>
                                <br />
                            </>
                        ) : null}
                    </>
                </p>
                <p>
                    <>
                        <strong>Entity/individual mentioned</strong>
                        <ul className="bulleted-list">
                            {[flag.EntityMentioned].map((item, index2) => {
                                const key = `${index} ${index2}`;
                                return (
                                    <li key={key}>
                                        <a>{item}</a>
                                    </li>
                                );
                            })}
                        </ul>
                    </>
                    <strong>Potential affiliate(s)</strong>
                    <ul className='bulleted-list'>
                        {flag.DocEntities.map((item, index2) => {
                            const key = `${index} ${index2}`;
                            return <li key={key}><a>{item}</a></li>
                        })}
                    </ul>
                </p>
                {isDisclosureChecked && (
              flag.Disclosed ? (
                  <button type="button" className="btn btn-success">Disclosed</button>
              ) : (
                  <button type="button" className="btn btn-danger">Undisclosed</button>
              )
            )}
            </li>
        );
    }

    // function formalRelationFlag(flag, index) {
    //   return (
    //     <li key={index} className='p-3 px-5 w-75 detail-item'>
    //       {withPublicationDate(<h5 className='fw-bold mt-3'>{flag.title}</h5>, flag)}
    //       <p>{wrapLinks(flag.message)}</p>
    //     </li>
    //   )
    // }

    const [showPopover, setShowPopover] = useState(false);

    const handleResetFilter = () => {
        setStartDate('');
        setEndDate('');
        setReportContent(initialReprtContent);
        setYearDropdownOpen(false);
 };

    const togglePopover = () => {
        setShowPopover(!showPopover);
    };
    function wrapLinks(origtext) {
        const linkStart = Math.max(origtext.indexOf("https://"), origtext.indexOf("http://"));
        if (linkStart == -1) {
            return [origtext];
        }
        const message = origtext.slice(0, linkStart)
        const link = origtext.slice(linkStart)
        return [message, <a href={link} target="_blank" rel="noopener noreferrer">{link}</a>];
=======
  function universityFacultyFlag(flag, index) {
    return (
      <li key={index} className="p-3 px-5 w-75 detail-item">
        <h5 className="fw-bold mt-3">
          The author may potentially be linked with an Entity of Concern
        </h5>
        <p>
          {flag.Message}
          <br />
          Relevant Webpage:{' '}
          <a href={flag.UniversityUrl} target="_blank" rel="noopener noreferrer">
            {flag.UniversityUrl}
          </a>
        </p>
        {flag.Disclosed ? (
          <button type="button" className="btn btn-success">
            Disclosed
          </button>
        ) : (
          <button type="button" className="btn btn-danger">
            Undisclosed
          </button>
        )}
      </li>
    );
  }

  function PRFlag(flag, index) {
    const connections = flag.Connections || [];
    return (
      <li key={index} className="p-3 px-5 w-75 detail-item">
        {true && (
          <>
            {connections.length == 0 ? (
              <>
                <h5 className="fw-bold mt-3">
                  The author or an associate may be mentioned in a Press Release
                </h5>
              </>
            ) : connections.length == 1 ? (
              <>
                <h5 className="fw-bold mt-3">
                  The author's associate may be mentioned in a Press Release
                </h5>
              </>
            ) : connections.length === 2 ? (
              <>
                <h5 className="fw-bold mt-3">
                  The author may potentially be connected to an entity/individual mentioned in a
                  Press Release
                </h5>
              </>
            ) : null}
          </>
        )}
        <p>
          {flag.Message}
          <>
            <br />
            {connections.length === 0 ? (
              <>
                Press Release:{' '}
                <a href={flag.DocUrl} target="_blank" rel="noopener noreferrer">
                  {flag.DocTitle}
                </a>
                <br />
              </>
            ) : connections.length === 1 ? (
              <>
                {flag.FrequentCoauthor ? (
                  <>Frequent Coauthor: {flag.FrequentCoauthor}</>
                ) : (
                  <>
                    Relevant Document:{' '}
                    <a href={flag.Connections[0].DocUrl} target="_blank" rel="noopener noreferrer">
                      {flag.Connections[0].DocTitle}
                    </a>
                  </>
                )}
                <br />
                Press Release:{' '}
                <a href={flag.DocUrl} target="_blank" rel="noopener noreferrer">
                  {flag.DocTitle}
                </a>
                <br />
              </>
            ) : connections.length == 2 ? (
              <>
                Relevant Documents:{' '}
                <a href={flag.Connections[0].DocUrl} target="_blank" rel="noopener noreferrer">
                  {flag.Connections[0].DocTitle}
                </a>
                ,{' '}
                <a href={flag.Connections[1].DocUrl} target="_blank" rel="noopener noreferrer">
                  {flag.Connections[1].DocTitle}
                </a>
                <br />
                Press Release:{' '}
                <a href={flag.DocUrl} target="_blank" rel="noopener noreferrer">
                  {flag.DocTitle}
                </a>
                <br />
              </>
            ) : null}
          </>
        </p>
        <p>
          <>
            <strong>Entity/individual mentioned</strong>
            <ul className="bulleted-list">
              {[flag.EntityMentioned].map((item, index2) => {
                const key = `${index} ${index2}`;
                return (
                  <li key={key}>
                    <a>{item}</a>
                  </li>
                );
              })}
            </ul>
          </>
          <strong>Potential affiliate(s)</strong>
          <ul className="bulleted-list">
            {flag.DocEntities.map((item, index2) => {
              const key = `${index} ${index2}`;
              return (
                <li key={key}>
                  <a>{item}</a>
                </li>
              );
            })}
          </ul>
        </p>
        {flag.Disclosed ? (
          <button type="button" className="btn btn-success">
            Disclosed
          </button>
        ) : (
          <button type="button" className="btn btn-danger">
            Undisclosed
          </button>
        )}
      </li>
    );
  }

  // function formalRelationFlag(flag, index) {
  //   return (
  //     <li key={index} className='p-3 px-5 w-75 detail-item'>
  //       {withYear(<h5 className='fw-bold mt-3'>{flag.title}</h5>, flag)}
  //       <p>{wrapLinks(flag.message)}</p>
  //     </li>
  //   )
  // }

  const [showPopover, setShowPopover] = useState(false);

  const togglePopover = () => {
    setShowPopover(!showPopover);
  };
  function wrapLinks(origtext) {
    const linkStart = Math.max(origtext.indexOf('https://'), origtext.indexOf('http://'));
    if (linkStart == -1) {
      return [origtext];
>>>>>>> 4e8ac36f
    }
    const message = origtext.slice(0, linkStart);
    const link = origtext.slice(linkStart);
    return [
      message,
      <a href={link} target="_blank" rel="noopener noreferrer">
        {link}
      </a>,
    ];
  }

<<<<<<< HEAD
    return (
        <div className='basic-setup'>
            <div className='grid grid-cols-2 gap-4'>
                <div className='flex flex-row'>
                    <div className='detail-header'>
                        <button onClick={() => navigate("/")} className='btn text-dark mb-3' style={{ minWidth: '80px', display: 'flex', alignItems: 'center' }}>
                            <svg width="16" height="16" viewBox="0 0 24 24" fill="none" xmlns="http://www.w3.org/2000/svg" style={{ marginRight: '8px' }}>
                                <path d="M10 19L3 12L10 5" stroke="currentColor" strokeWidth="2" strokeLinecap="round" strokeLinejoin="round" />
                                <path d="M3 12H21" stroke="currentColor" strokeWidth="2" strokeLinecap="round" strokeLinejoin="round" />
                            </svg>
                            Back
                        </button>

                        <div className='d-flex w-80'>
                            <div className='text-start px-5'>
                                <div className='d-flex align-items-center mb-2'>
                                    <h5 className='m-0'>{authorName}</h5>
                                </div>
                                <b className='m-0 p-0' style={{ fontSize: 'small' }}>{institutions.join(', ')}</b>
                            </div>
                        </div>

                        <div>

                            <div className="dropdown">
                                <style>
                                    {` 
                    .form-control::placeholder { 
                        color: #888; 
                    }`
                                    }
                                </style>
                                <button
                                    className="btn dropdown-toggle"
                                    type="button"
                                    onClick={toggleYearDropdown}
                                    style={{
                                        backgroundColor: 'rgb(160, 160, 160)',
                                        border: 'none',
                                        color: 'white',
                                        width: "200px",
                                        fontWeight: 'bold',
                                        fontSize: '14px'
                                    }}
                                >
                                    Filter by Timeline
                                </button>
                                {yearDropdownOpen && (
                                <div
                                    className="dropdown-menu show p-3"
                                    style={{
                                    backgroundColor: 'rgb(160, 160, 160)',
                                    border: 'none',
                                    right: 0,
                                    marginTop: "5px",
                                    color: 'white',
                                    fontWeight: 'bold',
                                    fontSize: '14px',
                                    justifyContent: 'center',
                                    alignItems: 'center',
                                    display: 'flex',
                                    flexDirection: 'column',
                                    }}
                                >
                                    <div className="form-group mb-2">
                                    <label>Start Date</label>
                                    <input
                                        type="date"
                                        value={startDate}
                                        max={todayStr}
                                        onChange={handleStartDateChange}
                                        className="form-control"
                                        style={{
                                        backgroundColor: 'rgb(220, 220, 220)',
                                        border: 'none',
                                        outline: 'none',
                                        color: 'black',
                                        marginTop: '10px',
                                        }}
                                    />
                                    </div>
                                    <div style={{ height: "10px" }} />
                                    <div className="form-group">
                                    <label>End Date</label>
                                    <input
                                        type="date"
                                        value={endDate}
                                        max={todayStr}
                                        onChange={handleEndDateChange}
                                        className="form-control"
                                        style={{
                                        backgroundColor: 'rgb(220, 220, 220)',
                                        border: 'none',
                                        outline: 'none',
                                        color: 'black',
                                        marginTop: '10px',
                                        }}
                                    />
                                    </div>
                                    <div style={{ marginTop: '20px', display: 'flex', gap: '10px' }}>
                                    <button
                                        className="form-control"
                                        type="submit"
                                        onClick={handleDateFilter}
                                        disabled={!(startDate || endDate)}
                                        style={{
                                        backgroundColor: (startDate || endDate) ? 'black' : 'rgb(220, 220, 220)',
                                        border: 'none',
                                        color: 'white',
                                        width: "100px",
                                        fontWeight: 'bold',
                                        fontSize: '14px',
                                        cursor: (startDate || endDate) ? 'pointer' : 'default',
                                        transition: 'background-color 0.3s'
                                        }}
                                    >
                                        Submit
                                    </button>
                                    <button
                                        type="button"
                                        onClick={handleResetFilter}
                                        style={{
                                        backgroundColor: 'black',
                                        border: 'none',
                                        color: 'white',
                                        width: '100px',
                                        fontWeight: 'bold',
                                        fontSize: '14px',
                                        cursor: 'pointer',
                                        transition: 'background-color 0.3s'
                                        }}
                                    >
                                        Reset
                                    </button>
                                    </div>
                                </div>
                                )}
                            </div>

                        </div>

                    </div>
                    {/* Comment the following to get rid of the graph tab */}
                    <Tabs activeTab={activeTab} handleTabChange={handleTabChange} />
=======
  return (
    <div className="basic-setup">
      <div className="grid grid-cols-2 gap-4">
        <div className="flex flex-row">
          <div className="detail-header">
            <button
              onClick={() => navigate('/')}
              className="btn text-dark mb-3"
              style={{ minWidth: '80px', display: 'flex', alignItems: 'center' }}
            >
              <svg
                width="16"
                height="16"
                viewBox="0 0 24 24"
                fill="none"
                xmlns="http://www.w3.org/2000/svg"
                style={{ marginRight: '8px' }}
              >
                <path
                  d="M10 19L3 12L10 5"
                  stroke="currentColor"
                  strokeWidth="2"
                  strokeLinecap="round"
                  strokeLinejoin="round"
                />
                <path
                  d="M3 12H21"
                  stroke="currentColor"
                  strokeWidth="2"
                  strokeLinecap="round"
                  strokeLinejoin="round"
                />
              </svg>
              Back
            </button>

            <div className="d-flex w-80">
              <div className="text-start px-5">
                <div className="d-flex align-items-center mb-2">
                  <h5 className="m-0">{authorName}</h5>
>>>>>>> 4e8ac36f
                </div>
                <b className="m-0 p-0" style={{ fontSize: 'small' }}>
                  {institutions.join(', ')}
                </b>
              </div>
            </div>

            <div>
              <div className="dropdown">
                <style>
                  {` 
                    .form-control::placeholder { 
                        color: #888; 
                    }`}
                </style>
                <button
                  className="btn dropdown-toggle"
                  type="button"
                  onClick={toggleYearDropdown}
                  style={{
                    backgroundColor: 'rgb(160, 160, 160)',
                    border: 'none',
                    color: 'white',
                    width: '200px',
                    fontWeight: 'bold',
                    fontSize: '14px',
                  }}
                >
                  Filter by Timeline
                </button>
                {yearDropdownOpen && (
                  <div
                    className="dropdown-menu show p-3"
                    style={{
                      backgroundColor: 'rgb(160, 160, 160)',
                      border: 'none',
                      right: 0,
                      marginTop: '5px',
                      color: 'white',
                      fontWeight: 'bold',
                      fontSize: '14px',
                      justifyContent: 'center',
                      alignItems: 'center',
                      display: 'flex',
                      flexDirection: 'column',
                    }}
                  >
                    <div className="form-group mb-2">
                      <label>Start Year</label>
                      <input
                        type="text"
                        value={startYear}
                        onChange={handleStartYearChange}
                        className="form-control"
                        placeholder="Enter start year"
                        style={{
                          backgroundColor: 'rgb(220, 220, 220)',
                          border: 'none',
                          outline: 'none',
                          color: 'black',
                          marginTop: '10px',
                        }}
                      />
                    </div>
                    <div style={{ height: '10px' }} />
                    <div className="form-group">
                      <label>End Year</label>
                      <input
                        type="text"
                        value={endYear}
                        onChange={handleEndYearChange}
                        className="form-control"
                        placeholder="Enter end year"
                        style={{
                          backgroundColor: 'rgb(220, 220, 220)',
                          border: 'none',
                          outline: 'none',
                          color: 'black',
                          marginTop: '10px',
                        }}
                      />
                    </div>
                    <button
                      className="form-control"
                      type="submit"
                      onClick={handleYearFilter}
                      disabled={!(startYear && endYear)}
                      style={{
                        backgroundColor: 'rgb(220, 220, 220)',
                        border: 'none',
                        color: 'white',
                        width: '100px',
                        fontWeight: 'bold',
                        fontSize: '14px',
                        marginTop: '20px',
                      }}
                    >
                      submit
                    </button>
                  </div>
                )}
              </div>
            </div>
          </div>
          {/* Comment the following to get rid of the graph tab */}
          <Tabs activeTab={activeTab} handleTabChange={handleTabChange} />
        </div>
        {activeTab === 0 && (
          <div className="d-flex justify-content-end mt-2 gap-2 px-2">
            <>
              <StyledWrapper>
                <button className="cssbuttons-io-button" onClick={handleOpenDialog}>
                  Verify with Disclosures
                </button>
              </StyledWrapper>
              <Dialog open={openDialog} onClose={handleCloseDialog} maxWidth="sm" fullWidth>
                <DialogTitle sx={{ m: 0, p: 2 }} id="customized-dialog-title">
                  Select files to check for disclosure
                </DialogTitle>
                <Divider sx={{ color: 'black', backgroundColor: '#000000' }} />
                <DialogContent>
                  <div
                    className="container"
                    onDrop={handleDrop}
                    onDragOver={(e) => e.preventDefault()}
                  >
                    <div className="header">
                      <svg viewBox="0 0 24 24" fill="none" xmlns="http://www.w3.org/2000/svg">
                        <path
                          d="M7 10V9C7 6.23858 9.23858 4 12 4C14.7614 4 17 6.23858 17 9V10C19.2091 10 21 11.7909 21 14C21 15.4806 20.1956 16.8084 19 17.5M7 10C4.79086 10 3 11.7909 3 14C3 15.4806 3.8044 16.8084 5 17.5M7 10C7.43285 10 7.84965 10.0688 8.24006 10.1959M12 12V21M12 12L15 15M12 12L9 15"
                          stroke="#000000"
                          strokeWidth="1.5"
                          strokeLinecap="round"
                          strokeLinejoin="round"
                        />
                      </svg>
                      <p>Browse File to upload!</p>
                    </div>
<<<<<<< HEAD
                </div>

                <div style={{ display: 'flex', justifyContent: 'space-around', flexWrap: 'wrap', marginTop: '20px' }}>
                    {
                        FLAG_ORDER.map((flag, index) => {
                            return <ConcernVisualizer
                                title={TitlesAndDescriptions[flag].title}
                                hoverText={TitlesAndDescriptions[flag].desc}
                                value={reportContent[flag] ? reportContent[flag].length : 0}
                                onReview={() => setReview(flag)}
                                key={index}
                            />
                        })
                    }
                </div>
                {review && (
                <div style={{ width: '100%', textAlign: 'center', marginTop: '50px' }}>
                    <div style={{ marginBottom: '20px', display: 'flex', alignItems: 'center', justifyContent: 'center', gap: '10px' }}>
                    <span style={{ marginRight: '10px' }}>Sort by Date:</span>
                    <ArrowUpwardIcon 
                        onClick={() => setSortOrder('asc')}
                        style={{ cursor: 'pointer', color: sortOrder === 'asc' ? 'black' : 'lightgray' }}
                    />
                    <ArrowDownwardIcon 
                        onClick={() => setSortOrder('desc')}
                        style={{ cursor: 'pointer', color: sortOrder === 'desc' ? 'black' : 'lightgray' }}
                    />
                    </div>
                    {isDisclosureChecked ? (
                    <>
                        {disclosedItems.length > 0 ? (
                        <>
                            <button
                            onClick={() => setShowDisclosed(!showDisclosed)}
                            style={{
                                backgroundColor: showDisclosed ? 'green' : 'transparent',
                                color: showDisclosed ? 'white' : 'green',
                                borderRadius: '20px',
                                border: '2px solid green',
                                padding: '10px 20px',
                                margin: '10px auto',
                                cursor: 'pointer',
                                            display: 'flex',
                                            alignItems: 'center',
                                            justifyContent: 'center',
                                width: '200px',
                                            fontSize: '16px',
                                            transition: 'background-color 0.3s, color 0.3s'
                            }}
                            >
                            Disclosed ({disclosedItems.length})
                            {showDisclosed ? (
                                <ArrowDropDownIcon style={{ verticalAlign: 'middle', marginLeft: '8px' }} />
                            ) : (
                                <ArrowRightIcon style={{ verticalAlign: 'middle', marginLeft: '8px' }} />
                            )}
                            </button>
                            {showDisclosed && (
                            <div style={{ width: '100%', maxWidth: '1200px', margin: '0 auto', display: 'flex', flexDirection: 'column', alignItems: 'center' }}>
                                {renderFlags(disclosedItems)}
                            </div>
                            )}
                        </>
                        ) : (
                        <div style={{
                            color: 'green',
                            margin: '10px auto',
                            width: '200px',
                            textAlign: 'center',
                            padding: '10px 20px',
                            border: '2px solid green',
                            borderRadius: '20px'
                        }}>
                            Disclosed (0)
                        </div>
                        )}

                        {undisclosedItems.length > 0 ? (
                        <>
                            <button
                            onClick={() => setShowUndisclosed(!showUndisclosed)}
                            style={{
                                backgroundColor: showUndisclosed ? 'red' : 'transparent',
                                color: showUndisclosed ? 'white' : 'red',
                                borderRadius: '20px',
                                border: '2px solid red',
                                padding: '10px 20px',
                                margin: '10px auto',
                                cursor: 'pointer',
                                            display: 'flex',
                                            alignItems: 'center',
                                            justifyContent: 'center',
                                width: '200px',
                                            fontSize: '16px',
                                            transition: 'background-color 0.3s, color 0.3s'
                            }}
                            >
                            Undisclosed ({undisclosedItems.length})
                            {showUndisclosed ? (
                                <ArrowDropDownIcon style={{ verticalAlign: 'middle', marginLeft: '8px' }} />
                            ) : (
                                <ArrowRightIcon style={{ verticalAlign: 'middle', marginLeft: '8px' }} />
                            )}
                            </button>
                            {showUndisclosed && (
                            <div style={{ width: '100%', maxWidth: '1200px', margin: '0 auto', display: 'flex', flexDirection: 'column', alignItems: 'center' }}>
                                {renderFlags(undisclosedItems)}
                            </div>
                            )}
                        </>
                        ) : (
                        <div style={{
                            color: 'red',
                            margin: '10px auto',
                            width: '200px',
                            textAlign: 'center',
                            padding: '10px 20px',
                            border: '2px solid red',
                            borderRadius: '20px'
                        }}>
                            Undisclosed (0)
                        </div>
                        )}
                    </>
                    ) : (
                    // When no disclosure check has been done, just show all items in one list.
                    <div style={{ width: '100%', maxWidth: '1200px', margin: '0 auto', display: 'flex', flexDirection: 'column', alignItems: 'center' }}>
                        {renderFlags(reportContent[review])}
                    </div>
                    )}
                </div>
                )}

=======
                    <label htmlFor="file" className="footer">
                      <p>
                        {selectedFiles.length
                          ? `${selectedFiles.length} files selected`
                          : 'No file selected'}
                      </p>
                    </label>
                    <input
                      id="file"
                      type="file"
                      multiple
                      onChange={handleFileSelect}
                      accept=".txt,.doc,.docx,.pdf"
                    />
                  </div>
                  {uploadError && (
                    <div style={{ color: 'red', marginTop: '10px' }}>{uploadError}</div>
                  )}
                </DialogContent>
                <DialogActions>
                  <Button onClick={handleCloseDialog}>Cancel</Button>
                  <Button onClick={handleSubmit} disabled={isUploading} variant="contained">
                    {isUploading ? 'Uploading...' : 'Submit'}
                  </Button>
                </DialogActions>
              </Dialog>
>>>>>>> 4e8ac36f
            </>
            <DownloadButton
              reportId={report_id}
              isOpen={isDownloadOpen}
              setIsOpen={(value) => {
                setIsDownloadOpen(value);
                setYearDropdownOpen(false); // Close year dropdown
              }}
            />
          </div>
        )}
      </div>

      {activeTab === 0 && (
        <>
          <div className="d-flex w-100 flex-column align-items-center">
            <div className="d-flex w-100 px-5 align-items-center my-2 mt-3 justify-content-between">
              <div style={{ width: '20px' }}>
                {loading && (
                  <div
                    className="spinner-border text-primary spinner-border-sm"
                    role="status"
                  ></div>
                )}
              </div>
            </div>
          </div>

          <div
            className="d-flex w-100 flex-column align-items-center"
            style={{ color: 'rgb(78, 78, 78)', marginTop: '0px' }}
          >
            <div style={{ fontSize: 'large', fontWeight: 'bold' }}>Total Score</div>
            <div style={{ fontSize: '60px', fontWeight: 'bold' }}>
              {Object.keys(reportContent || {})
                .map((name) => (reportContent[name] || []).length)
                .reduce((prev, curr) => prev + curr, 0)}
            </div>
          </div>

          <div
            style={{
              display: 'flex',
              justifyContent: 'space-around',
              flexWrap: 'wrap',
              height: '500px',
              marginTop: '20px',
            }}
          >
            {FLAG_ORDER.map((flag, index) => {
              return (
                <ConcernVisualizer
                  title={TitlesAndDescriptions[flag].title}
                  hoverText={TitlesAndDescriptions[flag].desc}
                  value={reportContent[flag] ? reportContent[flag].length : 0}
                  onReview={() => setReview(flag)}
                  key={index}
                />
              );
            })}
          </div>

          {review && (
            <ul className="d-flex flex-column align-items-center p-0" style={{ color: 'black' }}>
              <h5 className="fw-bold mt-3">Reviewing {TitlesAndDescriptions[review].title}</h5>
              {(reportContent[review] || []).map((flag, index) => {
                switch (review) {
                  case TALENT_CONTRACTS:
                    return acknowledgementFlag(flag, index);
                  case ASSOCIATIONS_WITH_DENIED_ENTITIES:
                    return acknowledgementFlag(flag, index);
                  case HIGH_RISK_FUNDERS:
                    return funderFlag(flag, index);
                  case AUTHOR_AFFILIATIONS:
                    return authorAffiliationFlag(flag, index);
                  case POTENTIAL_AUTHOR_AFFILIATIONS:
                    return universityFacultyFlag(flag, index);
                  case MISC_HIGH_RISK_AFFILIATIONS:
                    return PRFlag(flag, index);
                  case COAUTHOR_AFFILIATIONS:
                    return coauthorAffiliationFlag(flag, index);
                }
              })}
            </ul>
          )}
        </>
      )}

      {activeTab === 1 && (
        <>
          <RelationShipGraph3 authorName={authorName} reportContent={reportContent} />
        </>
      )}
    </div>
  );
};

const popoverStyles = {
  position: 'absolute',
  top: '30px',
  left: '50%',
  transform: 'translateX(-50%)',
  zIndex: 1,
  backgroundColor: '#fff',
  border: '1px solid rgba(0, 0, 0, 0.2)',
  boxShadow: '0 0.5rem 1rem rgba(0, 0, 0, 0.15)',
  borderRadius: '0.3rem',
  padding: '0.5rem',
  width: '200px',
};

const buttonStyles = {
  marginLeft: '5px',
  width: '14px',
  height: '14px',
  padding: '1px 0',
  borderRadius: '7.5px',
  textAlign: 'center',
  fontSize: '8px',
  lineHeight: '1.42857',
  border: '1px solid grey',
  borderWidth: '1px',
  backgroundColor: 'transparent',
  color: 'grey',
  position: 'relative',
  boxShadow: 'none',
};

const StyledWrapper = styled.div`
  position: relative;

  .cssbuttons-io-button {
    display: flex;
    align-items: center;
    font-family: inherit;
    cursor: pointer;
    font-weight: 500;
    font-size: 17px;
    padding: 0.8em 1.5em 0.8em 1.2em;
    color: white;
    background: #ad5389;
    background: linear-gradient(
      0deg,
      rgb(174, 4, 4) 0%,

      rgb(39, 18, 197) 100%
    );
    border: none;
    box-shadow: 0 0.7em 1.5em -0.5em #4d36d0be;
    letter-spacing: 0.05em;
    border-radius: 20em;
  }
`;

export default ItemDetails;<|MERGE_RESOLUTION|>--- conflicted
+++ resolved
@@ -86,62 +86,6 @@
 };
 
 const ItemDetails = () => {
-<<<<<<< HEAD
-    const navigate = useNavigate();
-    const { report_id } = useParams();
-
-    const [reportContent, setReportContent] = useState({})
-    const [authorName, setAuthorName] = useState("")
-    const [institutions, setInstitutions] = useState([])
-    const [initialReprtContent, setInitialReportContent] = useState({})
-    const [isDisclosureChecked, setDisclosureChecked] = useState(false);
-    // Add these states at the top with other states
-    // const [selectedFiles, setSelectedFiles] = useState([]);
-    // const [isUploading, setIsUploading] = useState(false);
-    // const [uploadError, setUploadError] = useState(null);
-
-    // // Add this function to handle file selection
-    // const handleFileSelect = (event) => {
-    //     setSelectedFiles([...event.target.files]);
-    //     setUploadError(null);
-    // };
-
-    // // Add this function to handle check disclosure
-    // const handleCheckDisclosure = async () => {
-    //     if (selectedFiles.length === 0) {
-    //         setUploadError('Please select at least one file');
-    //         return;
-    //     }
-
-    //     setIsUploading(true);
-    //     setUploadError(null);
-
-    //     try {
-    //         const result = await reportService.checkDisclosure(report_id, selectedFiles);
-    //         setInitialReportContent(result.Content);
-    //     } catch (error) {
-    //         setUploadError(error.message || 'Failed to check disclosure');
-    //     } finally {
-    //         setIsUploading(false);
-    //     }
-    // };
-
-
-
-    // Add new states
-    const [openDialog, setOpenDialog] = useState(false);
-    const [selectedFiles, setSelectedFiles] = useState([]);
-    const [isUploading, setIsUploading] = useState(false);
-    const [uploadError, setUploadError] = useState(null);
-
-    // Add handlers
-    const handleOpenDialog = () => setOpenDialog(true);
-    const handleCloseDialog = () => {
-        setOpenDialog(false);
-        setSelectedFiles([]);
-        setUploadError(null);
-    };
-=======
   const navigate = useNavigate();
   const { report_id } = useParams();
 
@@ -210,7 +154,6 @@
       setUploadError('Please select at least one file');
       return;
     }
->>>>>>> 4e8ac36f
 
     setIsUploading(true);
     try {
@@ -242,354 +185,6 @@
 
     poll();
 
-<<<<<<< HEAD
-    const handleSubmit = async () => {
-        if (selectedFiles.length === 0) {
-            setUploadError('Please select at least one file');
-            return;
-        }
-
-        setIsUploading(true);
-        try {
-            const result = await reportService.checkDisclosure(report_id, selectedFiles);
-            setReportContent(result.Content);
-            setInitialReportContent(result.Content);
-            setDisclosureChecked(true);
-            handleCloseDialog();
-        } catch (error) {
-            setUploadError(error.message || 'Failed to check disclosure');
-        } finally {
-            setIsUploading(false);
-        }
-    };
-
-    useEffect(() => {
-        let isMounted = true;
-        const poll = async () => {
-            const report = await reportService.getReport(report_id)
-            if (report.Status === "complete" && isMounted) {
-                console.log("Report", report);
-                setAuthorName(report.AuthorName);
-                setReportContent(report.Content);
-                setInitialReportContent(report.Content);
-                setLoading(false);
-            } else if (isMounted) {
-                setTimeout(poll, 2000);
-            }
-        };
-
-        poll();
-
-        return () => {
-            isMounted = false;
-        };
-    }, [])
-
-
-
-
-    const [loading, setLoading] = useState(true);
-
-    const [startDate, setStartDate] = useState('');
-    const [endDate, setEndDate] = useState('');
-    const [yearDropdownOpen, setYearDropdownOpen] = useState(false);
-    const [isDownloadOpen, setIsDownloadOpen] = useState(false);
-    const [activeTab, setActiveTab] = useState(0);
-
-    const handleTabChange = (event, newValue) => {
-        setActiveTab(newValue);
-    };
-    const handleStartDateChange = (e) => setStartDate(e.target.value);
-    const handleEndDateChange = (e) => setEndDate(e.target.value);
-    const toggleYearDropdown = () => {
-        setYearDropdownOpen(!yearDropdownOpen);
-        setIsDownloadOpen(false);  // Close download dropdown
-    };
-
-    const handleDateFilter = () => {
-        if (!startDate && !endDate) {
-          setReportContent(initialReprtContent);
-          setYearDropdownOpen(false);
-          return;
-        }
-
-        let start = startDate ? new Date(startDate) : null;
-        let end = endDate ? new Date(endDate) : null;
-
-        if (start && !end) {
-          end = new Date();
-        }
-
-        if (!start && end) {
-          start = new Date("1900-01-01");
-        }
-      
-        if (start > end) {
-          alert("Start date cannot be after End date.");
-          return;
-        }
-      
-        const filteredContent = {};
-        FLAG_ORDER.forEach((flag) => {
-          if (initialReprtContent[flag]) {
-            filteredContent[flag] = initialReprtContent[flag].filter((item) => {
-              if (!item?.Work?.PublicationDate) return true;
-              const pubDate = new Date(item.Work.PublicationDate);
-      
-              if (pubDate < start) return false;
-              if (pubDate > end) return false;
-      
-              return true;
-            });
-          } else {
-            filteredContent[flag] = null;
-          }
-        });
-      
-        setReportContent(filteredContent);
-        setYearDropdownOpen(false);
-      };      
-    const [instDropdownOpen, setInstDropdownOpen] = useState(false);
-    const toggleInstDropdown = () => setInstDropdownOpen(!instDropdownOpen);
-
-    const [review, setReview] = useState();
-
-    function withPublicationDate(header, flag) {
-        const publicationDateStr = flag.Work && flag.Work.PublicationDate;
-        let formattedDate = "N/A";
-        if (publicationDateStr) {
-            const publicationDate = new Date(publicationDateStr);
-            formattedDate = publicationDate.toLocaleDateString("en-US", {
-            year: "numeric",
-            month: "short",
-            day: "numeric",
-            });
-        }
-        return (
-            <div style={{ display: "flex", justifyContent: "space-between", alignItems: "center" }}>
-            {header}
-            <span className="fw-bold mt-3">{formattedDate}</span>
-            </div>
-        );
-    }
-
-
-    function multipleAffiliationsFlag(flag, index) {
-        return (
-            <li key={index} className='p-3 px-5 w-75 detail-item'>
-                {withPublicationDate(<h5 className='fw-bold mt-3'>Author has multiple affiliations</h5>, flag)}
-                <p>
-                    {authorName} is affiliated with multiple institutions in {" "}
-                    {get_paper_url(flag)}
-                    . Detected affiliations:
-                    <ul className='bulleted-list'>
-                        {flag.Affiliations.map((item, index2) => {
-                            const key = `${index} ${index2}`;
-                            return <li key={key}><a>{item}</a></li>
-                        })}
-                    </ul>
-                </p>
-                {isDisclosureChecked && (
-              flag.Disclosed ? (
-                  <button type="button" className="btn btn-success">Disclosed</button>
-              ) : (
-                  <button type="button" className="btn btn-danger">Undisclosed</button>
-              )
-            )}
-
-            </li>
-        );
-    }
-
-    function funderFlag(flag, index) {
-        return (
-            <li key={index} className='p-3 px-5 w-75 detail-item'>
-                {withPublicationDate(<h5 className='fw-bold mt-3'>Funder is an entity of concern</h5>, flag)}
-                <p>
-                    {get_paper_url(flag)}
-                    {" "} is funded by the following entities of concern:
-                    {flag.FromAcknowledgements && <p>Acknowledgements Text:</p>}
-                    <ul className='bulleted-list'>
-                        {flag.Funders.map((item, index2) => {
-                            const key = `${index} ${index2}`;
-                            return <li key={key}><a>{item}</a></li>
-                        })}
-                    </ul>
-                </p>
-                {isDisclosureChecked && (
-              flag.Disclosed ? (
-                  <button type="button" className="btn btn-success">Disclosed</button>
-              ) : (
-                  <button type="button" className="btn btn-danger">Undisclosed</button>
-              )
-            )}
-
-            </li>
-        );
-    }
-
-    function publisherFlag(flag, index) {
-        return (
-            <li key={index} className='p-3 px-5 w-75 detail-item'>
-                {withPublicationDate(<h5 className='fw-bold mt-3'>Publisher is an entity of concern</h5>, flag)}
-                <p>
-                    {get_paper_url(flag)}
-                    {" "} is published by the following entities of concern:
-                    <ul className='bulleted-list'>
-                        {flag.Publishers.map((item, index2) => {
-                            const key = `${index} ${index2}`;
-                            return <li key={key}><a>{item}</a></li>
-                        })}
-                    </ul>
-                </p>
-                {isDisclosureChecked && (
-              flag.Disclosed ? (
-                  <button type="button" className="btn btn-success">Disclosed</button>
-              ) : (
-                  <button type="button" className="btn btn-danger">Undisclosed</button>
-              )
-            )}
-
-            </li>
-        );
-    }
-
-    function coauthorFlag(flag, index) {
-        return (
-            <li key={index} className='p-3 px-5 w-75 detail-item'>
-                {withPublicationDate(<h5 className='fw-bold mt-3'>Co-authors are high-risk entities</h5>, flag)}
-                <p>
-                    The following co-authors of {" "}
-                    {get_paper_url(flag)}
-                    {" "} are high-risk entities:
-                    <ul className='bulleted-list'>
-                        {flag.Coauthors.map((item, index2) => {
-                            const key = `${index} ${index2}`;
-                            return <li key={key}><a>{item}</a></li>
-                        })}
-                    </ul>
-                </p>
-                {isDisclosureChecked && (
-              flag.Disclosed ? (
-                  <button type="button" className="btn btn-success">Disclosed</button>
-              ) : (
-                  <button type="button" className="btn btn-danger">Undisclosed</button>
-              )
-            )}
-
-            </li>
-        );
-    }
-
-    function coauthorAffiliationFlag(flag, index) {
-        return (
-            <li key={index} className='p-3 px-5 w-75 detail-item'>
-                {withPublicationDate(<h5 className='fw-bold mt-3'>Co-authors are affiliated with entities of concern</h5>, flag)}
-                <p>
-                    Some authors of {" "}
-                    {get_paper_url(flag)}
-                    {" "} are affiliated with entities of concern:
-                    <ul className='bulleted-list'>
-                        {flag.Affiliations.map((item, index2) => {
-                            const key = `${index} ${index2}`;
-                            return <li key={key}><a>{item}</a></li>
-                        })}
-                    </ul>
-                    Affiliated authors:
-                    <ul className='bulleted-list'>
-                        {flag.Coauthors.map((item, index2) => {
-                            const key = `${index} ${index2}`;
-                            return <li key={key}><a>{item}</a></li>
-                        })}
-                    </ul>
-                </p>
-                {isDisclosureChecked && (
-              flag.Disclosed ? (
-                  <button type="button" className="btn btn-success">Disclosed</button>
-              ) : (
-                  <button type="button" className="btn btn-danger">Undisclosed</button>
-              )
-            )}
-
-            </li>
-        );
-    }
-
-    function authorAffiliationFlag(flag, index) {
-        return (
-            <li key={index} className='p-3 px-5 w-75 detail-item'>
-                {withPublicationDate(<h5 className='fw-bold mt-3'>Author is affiliated with entities of concern</h5>, flag)}
-                <div>
-                    {authorName} is affiliated with an entity of concern in {" "}
-                    {get_paper_url(flag)}
-                    . Detected affiliations:
-                    <ul className='bulleted-list'>
-                        {flag.Affiliations.map((item, index2) => {
-                            const key = `${index} ${index2}`;
-                            return <li key={key}><a>{item}</a></li>
-                        })}
-                    </ul>
-                </div>
-                {isDisclosureChecked && (
-              flag.Disclosed ? (
-                  <button type="button" className="btn btn-success">Disclosed</button>
-              ) : (
-                  <button type="button" className="btn btn-danger">Undisclosed</button>
-              )
-            )}
-
-            </li>
-        );
-    }
-
-    function acknowledgementFlag(flag, index) {
-        return (
-            <li key={index} className='p-3 px-5 w-75 detail-item'>
-                {withPublicationDate(<h5 className='fw-bold mt-3'>Acknowledgements contain foreign influences</h5>, flag)}
-                <p>
-                    {
-                        flag.Entities > 0
-                            ? <>
-                                {get_paper_url(flag)}
-                                {" "} acknowledges the following entities of concern:
-                            </>
-                            : <>
-                                Some acknowledged entities in {" "} {get_paper_url(flag)}
-                                {" "} may be foreign entities.
-                            </>
-                    }
-                    <ul className='bulleted-list'>
-                        {flag.Entities.map((item, index2) => {
-                            const key = `${index} ${index2}`;
-                            return <li key={key}>
-                                <a>
-                                    "{item.Entity}"
-                                    {" was detected in "}
-                                    <text style={{ "fontWeight": "bold", textDecoration: "underline" }}>{item.Sources.join(", ")}</text>
-                                    {" as "}
-                                    {item.Aliases.map(element => `"${element}"`).join(", ")}
-                                </a>
-                            </li>
-                        })}
-                    </ul>
-                    <p style={{ "marginTop": "20px", "fontWeight": "bold" }}>Acknowledgement text:</p>
-                    {
-                        flag.RawAcknowledements.map((item, index3) => {
-                            return <p key={index3}>{item}</p>
-                        })
-                    }
-                    <p>{ }</p>
-                </p>
-                { }
-                {isDisclosureChecked && (
-              flag.Disclosed ? (
-                  <button type="button" className="btn btn-success">Disclosed</button>
-              ) : (
-                  <button type="button" className="btn btn-danger">Undisclosed</button>
-              )
-            )}
-
-=======
     return () => {
       isMounted = false;
     };
@@ -854,7 +449,6 @@
       </li>
     );
   }
->>>>>>> 4e8ac36f
 
   function acknowledgementFlag(flag, index) {
     return (
@@ -927,182 +521,6 @@
     );
   }
 
-<<<<<<< HEAD
-    function universityFacultyFlag(flag, index) {
-        return (
-            <li key={index} className='p-3 px-5 w-75 detail-item'>
-                <h5 className='fw-bold mt-3'>The author may potentially be linked with an Entity of Concern</h5>
-                <p>
-                    {flag.Message}
-                    <br />
-                    Relevant Webpage: <a href={flag.UniversityUrl} target="_blank" rel="noopener noreferrer">{flag.UniversityUrl}</a>
-                </p>
-                {isDisclosureChecked && (
-              flag.Disclosed ? (
-                  <button type="button" className="btn btn-success">Disclosed</button>
-              ) : (
-                  <button type="button" className="btn btn-danger">Undisclosed</button>
-              )
-            )}
-
-            </li>
-        );
-    }
-
-    const [showDisclosed, setShowDisclosed] = useState(true);
-    const [showUndisclosed, setShowUndisclosed] = useState(true);
-    const disclosedItems = (reportContent[review] || []).filter(item => item.Disclosed);
-    const undisclosedItems = (reportContent[review] || []).filter(item => !item.Disclosed);
-    const [sortOrder, setSortOrder] = useState('desc');
-
-
-    function renderFlags(items) {
-        const sortedItems = [...items].sort((a, b) => {
-          const dateA = a.Work && a.Work.PublicationDate ? new Date(a.Work.PublicationDate).getTime() : 0;
-          const dateB = b.Work && b.Work.PublicationDate ? new Date(b.Work.PublicationDate).getTime() : 0;
-          return sortOrder === 'asc' ? dateA - dateB : dateB - dateA;
-        });
-        
-        return sortedItems.map((flag, index) => {
-          switch (review) {
-            case TALENT_CONTRACTS:
-              return acknowledgementFlag(flag, index);
-            case ASSOCIATIONS_WITH_DENIED_ENTITIES:
-              return acknowledgementFlag(flag, index);
-            case HIGH_RISK_FUNDERS:
-              return funderFlag(flag, index);
-            case AUTHOR_AFFILIATIONS:
-              return authorAffiliationFlag(flag, index);
-            case POTENTIAL_AUTHOR_AFFILIATIONS:
-              return universityFacultyFlag(flag, index);
-            case MISC_HIGH_RISK_AFFILIATIONS:
-              return PRFlag(flag, index);
-            case COAUTHOR_AFFILIATIONS:
-              return coauthorAffiliationFlag(flag, index);
-            default:
-              return null;
-          }
-        });
-    }   
-
-    function PRFlag(flag, index) {
-        const connections = flag.Connections || [];
-        return (
-            <li key={index} className='p-3 px-5 w-75 detail-item'>
-                {true && (
-                    <>
-                        {connections.length == 0 ? (
-                            <>
-                                <h5 className='fw-bold mt-3'>The author or an associate may be mentioned in a Press Release</h5>
-                            </>
-                        ) : connections.length == 1 ? (
-                            <>
-                                <h5 className='fw-bold mt-3'>The author's associate may be mentioned in a Press Release</h5>
-                            </>
-                        ) : connections.length === 2 ? (
-                            <>
-                                <h5 className='fw-bold mt-3'>The author may potentially be connected to an entity/individual mentioned in a Press Release</h5>
-                            </>
-                        ) : null}
-                    </>
-                )}
-                <p>
-                    {flag.Message}
-                    <>
-                        <br />
-                        {connections.length === 0 ? (
-                            <>
-                                Press Release: <a href={flag.DocUrl} target="_blank" rel="noopener noreferrer">{flag.DocTitle}</a>
-                                <br />
-                            </>
-                        ) : connections.length === 1 ? (
-                            <>
-                                {flag.FrequentCoauthor ? (
-                                    <>
-                                        Frequent Coauthor: {flag.FrequentCoauthor}
-                                    </>
-                                ) :
-                                    <>
-                                        Relevant Document: <a href={flag.Connections[0].DocUrl} target="_blank" rel="noopener noreferrer">{flag.Connections[0].DocTitle}</a>
-                                    </>
-                                }
-                                <br />
-                                Press Release: <a href={flag.DocUrl} target="_blank" rel="noopener noreferrer">{flag.DocTitle}</a>
-                                <br />
-                            </>
-                        ) : connections.length == 2 ? (
-                            <>
-                                Relevant Documents: <a href={flag.Connections[0].DocUrl} target="_blank" rel="noopener noreferrer">{flag.Connections[0].DocTitle}</a>, <a href={flag.Connections[1].DocUrl} target="_blank" rel="noopener noreferrer">{flag.Connections[1].DocTitle}</a>
-                                <br />
-                                Press Release: <a href={flag.DocUrl} target="_blank" rel="noopener noreferrer">{flag.DocTitle}</a>
-                                <br />
-                            </>
-                        ) : null}
-                    </>
-                </p>
-                <p>
-                    <>
-                        <strong>Entity/individual mentioned</strong>
-                        <ul className="bulleted-list">
-                            {[flag.EntityMentioned].map((item, index2) => {
-                                const key = `${index} ${index2}`;
-                                return (
-                                    <li key={key}>
-                                        <a>{item}</a>
-                                    </li>
-                                );
-                            })}
-                        </ul>
-                    </>
-                    <strong>Potential affiliate(s)</strong>
-                    <ul className='bulleted-list'>
-                        {flag.DocEntities.map((item, index2) => {
-                            const key = `${index} ${index2}`;
-                            return <li key={key}><a>{item}</a></li>
-                        })}
-                    </ul>
-                </p>
-                {isDisclosureChecked && (
-              flag.Disclosed ? (
-                  <button type="button" className="btn btn-success">Disclosed</button>
-              ) : (
-                  <button type="button" className="btn btn-danger">Undisclosed</button>
-              )
-            )}
-            </li>
-        );
-    }
-
-    // function formalRelationFlag(flag, index) {
-    //   return (
-    //     <li key={index} className='p-3 px-5 w-75 detail-item'>
-    //       {withPublicationDate(<h5 className='fw-bold mt-3'>{flag.title}</h5>, flag)}
-    //       <p>{wrapLinks(flag.message)}</p>
-    //     </li>
-    //   )
-    // }
-
-    const [showPopover, setShowPopover] = useState(false);
-
-    const handleResetFilter = () => {
-        setStartDate('');
-        setEndDate('');
-        setReportContent(initialReprtContent);
-        setYearDropdownOpen(false);
- };
-
-    const togglePopover = () => {
-        setShowPopover(!showPopover);
-    };
-    function wrapLinks(origtext) {
-        const linkStart = Math.max(origtext.indexOf("https://"), origtext.indexOf("http://"));
-        if (linkStart == -1) {
-            return [origtext];
-        }
-        const message = origtext.slice(0, linkStart)
-        const link = origtext.slice(linkStart)
-        return [message, <a href={link} target="_blank" rel="noopener noreferrer">{link}</a>];
-=======
   function universityFacultyFlag(flag, index) {
     return (
       <li key={index} className="p-3 px-5 w-75 detail-item">
@@ -1266,7 +684,6 @@
     const linkStart = Math.max(origtext.indexOf('https://'), origtext.indexOf('http://'));
     if (linkStart == -1) {
       return [origtext];
->>>>>>> 4e8ac36f
     }
     const message = origtext.slice(0, linkStart);
     const link = origtext.slice(linkStart);
@@ -1278,152 +695,6 @@
     ];
   }
 
-<<<<<<< HEAD
-    return (
-        <div className='basic-setup'>
-            <div className='grid grid-cols-2 gap-4'>
-                <div className='flex flex-row'>
-                    <div className='detail-header'>
-                        <button onClick={() => navigate("/")} className='btn text-dark mb-3' style={{ minWidth: '80px', display: 'flex', alignItems: 'center' }}>
-                            <svg width="16" height="16" viewBox="0 0 24 24" fill="none" xmlns="http://www.w3.org/2000/svg" style={{ marginRight: '8px' }}>
-                                <path d="M10 19L3 12L10 5" stroke="currentColor" strokeWidth="2" strokeLinecap="round" strokeLinejoin="round" />
-                                <path d="M3 12H21" stroke="currentColor" strokeWidth="2" strokeLinecap="round" strokeLinejoin="round" />
-                            </svg>
-                            Back
-                        </button>
-
-                        <div className='d-flex w-80'>
-                            <div className='text-start px-5'>
-                                <div className='d-flex align-items-center mb-2'>
-                                    <h5 className='m-0'>{authorName}</h5>
-                                </div>
-                                <b className='m-0 p-0' style={{ fontSize: 'small' }}>{institutions.join(', ')}</b>
-                            </div>
-                        </div>
-
-                        <div>
-
-                            <div className="dropdown">
-                                <style>
-                                    {` 
-                    .form-control::placeholder { 
-                        color: #888; 
-                    }`
-                                    }
-                                </style>
-                                <button
-                                    className="btn dropdown-toggle"
-                                    type="button"
-                                    onClick={toggleYearDropdown}
-                                    style={{
-                                        backgroundColor: 'rgb(160, 160, 160)',
-                                        border: 'none',
-                                        color: 'white',
-                                        width: "200px",
-                                        fontWeight: 'bold',
-                                        fontSize: '14px'
-                                    }}
-                                >
-                                    Filter by Timeline
-                                </button>
-                                {yearDropdownOpen && (
-                                <div
-                                    className="dropdown-menu show p-3"
-                                    style={{
-                                    backgroundColor: 'rgb(160, 160, 160)',
-                                    border: 'none',
-                                    right: 0,
-                                    marginTop: "5px",
-                                    color: 'white',
-                                    fontWeight: 'bold',
-                                    fontSize: '14px',
-                                    justifyContent: 'center',
-                                    alignItems: 'center',
-                                    display: 'flex',
-                                    flexDirection: 'column',
-                                    }}
-                                >
-                                    <div className="form-group mb-2">
-                                    <label>Start Date</label>
-                                    <input
-                                        type="date"
-                                        value={startDate}
-                                        max={todayStr}
-                                        onChange={handleStartDateChange}
-                                        className="form-control"
-                                        style={{
-                                        backgroundColor: 'rgb(220, 220, 220)',
-                                        border: 'none',
-                                        outline: 'none',
-                                        color: 'black',
-                                        marginTop: '10px',
-                                        }}
-                                    />
-                                    </div>
-                                    <div style={{ height: "10px" }} />
-                                    <div className="form-group">
-                                    <label>End Date</label>
-                                    <input
-                                        type="date"
-                                        value={endDate}
-                                        max={todayStr}
-                                        onChange={handleEndDateChange}
-                                        className="form-control"
-                                        style={{
-                                        backgroundColor: 'rgb(220, 220, 220)',
-                                        border: 'none',
-                                        outline: 'none',
-                                        color: 'black',
-                                        marginTop: '10px',
-                                        }}
-                                    />
-                                    </div>
-                                    <div style={{ marginTop: '20px', display: 'flex', gap: '10px' }}>
-                                    <button
-                                        className="form-control"
-                                        type="submit"
-                                        onClick={handleDateFilter}
-                                        disabled={!(startDate || endDate)}
-                                        style={{
-                                        backgroundColor: (startDate || endDate) ? 'black' : 'rgb(220, 220, 220)',
-                                        border: 'none',
-                                        color: 'white',
-                                        width: "100px",
-                                        fontWeight: 'bold',
-                                        fontSize: '14px',
-                                        cursor: (startDate || endDate) ? 'pointer' : 'default',
-                                        transition: 'background-color 0.3s'
-                                        }}
-                                    >
-                                        Submit
-                                    </button>
-                                    <button
-                                        type="button"
-                                        onClick={handleResetFilter}
-                                        style={{
-                                        backgroundColor: 'black',
-                                        border: 'none',
-                                        color: 'white',
-                                        width: '100px',
-                                        fontWeight: 'bold',
-                                        fontSize: '14px',
-                                        cursor: 'pointer',
-                                        transition: 'background-color 0.3s'
-                                        }}
-                                    >
-                                        Reset
-                                    </button>
-                                    </div>
-                                </div>
-                                )}
-                            </div>
-
-                        </div>
-
-                    </div>
-                    {/* Comment the following to get rid of the graph tab */}
-                    <Tabs activeTab={activeTab} handleTabChange={handleTabChange} />
-=======
   return (
     <div className="basic-setup">
       <div className="grid grid-cols-2 gap-4">
@@ -1464,7 +735,6 @@
               <div className="text-start px-5">
                 <div className="d-flex align-items-center mb-2">
                   <h5 className="m-0">{authorName}</h5>
->>>>>>> 4e8ac36f
                 </div>
                 <b className="m-0 p-0" style={{ fontSize: 'small' }}>
                   {institutions.join(', ')}
@@ -1603,141 +873,6 @@
                       </svg>
                       <p>Browse File to upload!</p>
                     </div>
-<<<<<<< HEAD
-                </div>
-
-                <div style={{ display: 'flex', justifyContent: 'space-around', flexWrap: 'wrap', marginTop: '20px' }}>
-                    {
-                        FLAG_ORDER.map((flag, index) => {
-                            return <ConcernVisualizer
-                                title={TitlesAndDescriptions[flag].title}
-                                hoverText={TitlesAndDescriptions[flag].desc}
-                                value={reportContent[flag] ? reportContent[flag].length : 0}
-                                onReview={() => setReview(flag)}
-                                key={index}
-                            />
-                        })
-                    }
-                </div>
-                {review && (
-                <div style={{ width: '100%', textAlign: 'center', marginTop: '50px' }}>
-                    <div style={{ marginBottom: '20px', display: 'flex', alignItems: 'center', justifyContent: 'center', gap: '10px' }}>
-                    <span style={{ marginRight: '10px' }}>Sort by Date:</span>
-                    <ArrowUpwardIcon 
-                        onClick={() => setSortOrder('asc')}
-                        style={{ cursor: 'pointer', color: sortOrder === 'asc' ? 'black' : 'lightgray' }}
-                    />
-                    <ArrowDownwardIcon 
-                        onClick={() => setSortOrder('desc')}
-                        style={{ cursor: 'pointer', color: sortOrder === 'desc' ? 'black' : 'lightgray' }}
-                    />
-                    </div>
-                    {isDisclosureChecked ? (
-                    <>
-                        {disclosedItems.length > 0 ? (
-                        <>
-                            <button
-                            onClick={() => setShowDisclosed(!showDisclosed)}
-                            style={{
-                                backgroundColor: showDisclosed ? 'green' : 'transparent',
-                                color: showDisclosed ? 'white' : 'green',
-                                borderRadius: '20px',
-                                border: '2px solid green',
-                                padding: '10px 20px',
-                                margin: '10px auto',
-                                cursor: 'pointer',
-                                            display: 'flex',
-                                            alignItems: 'center',
-                                            justifyContent: 'center',
-                                width: '200px',
-                                            fontSize: '16px',
-                                            transition: 'background-color 0.3s, color 0.3s'
-                            }}
-                            >
-                            Disclosed ({disclosedItems.length})
-                            {showDisclosed ? (
-                                <ArrowDropDownIcon style={{ verticalAlign: 'middle', marginLeft: '8px' }} />
-                            ) : (
-                                <ArrowRightIcon style={{ verticalAlign: 'middle', marginLeft: '8px' }} />
-                            )}
-                            </button>
-                            {showDisclosed && (
-                            <div style={{ width: '100%', maxWidth: '1200px', margin: '0 auto', display: 'flex', flexDirection: 'column', alignItems: 'center' }}>
-                                {renderFlags(disclosedItems)}
-                            </div>
-                            )}
-                        </>
-                        ) : (
-                        <div style={{
-                            color: 'green',
-                            margin: '10px auto',
-                            width: '200px',
-                            textAlign: 'center',
-                            padding: '10px 20px',
-                            border: '2px solid green',
-                            borderRadius: '20px'
-                        }}>
-                            Disclosed (0)
-                        </div>
-                        )}
-
-                        {undisclosedItems.length > 0 ? (
-                        <>
-                            <button
-                            onClick={() => setShowUndisclosed(!showUndisclosed)}
-                            style={{
-                                backgroundColor: showUndisclosed ? 'red' : 'transparent',
-                                color: showUndisclosed ? 'white' : 'red',
-                                borderRadius: '20px',
-                                border: '2px solid red',
-                                padding: '10px 20px',
-                                margin: '10px auto',
-                                cursor: 'pointer',
-                                            display: 'flex',
-                                            alignItems: 'center',
-                                            justifyContent: 'center',
-                                width: '200px',
-                                            fontSize: '16px',
-                                            transition: 'background-color 0.3s, color 0.3s'
-                            }}
-                            >
-                            Undisclosed ({undisclosedItems.length})
-                            {showUndisclosed ? (
-                                <ArrowDropDownIcon style={{ verticalAlign: 'middle', marginLeft: '8px' }} />
-                            ) : (
-                                <ArrowRightIcon style={{ verticalAlign: 'middle', marginLeft: '8px' }} />
-                            )}
-                            </button>
-                            {showUndisclosed && (
-                            <div style={{ width: '100%', maxWidth: '1200px', margin: '0 auto', display: 'flex', flexDirection: 'column', alignItems: 'center' }}>
-                                {renderFlags(undisclosedItems)}
-                            </div>
-                            )}
-                        </>
-                        ) : (
-                        <div style={{
-                            color: 'red',
-                            margin: '10px auto',
-                            width: '200px',
-                            textAlign: 'center',
-                            padding: '10px 20px',
-                            border: '2px solid red',
-                            borderRadius: '20px'
-                        }}>
-                            Undisclosed (0)
-                        </div>
-                        )}
-                    </>
-                    ) : (
-                    // When no disclosure check has been done, just show all items in one list.
-                    <div style={{ width: '100%', maxWidth: '1200px', margin: '0 auto', display: 'flex', flexDirection: 'column', alignItems: 'center' }}>
-                        {renderFlags(reportContent[review])}
-                    </div>
-                    )}
-                </div>
-                )}
-
-=======
                     <label htmlFor="file" className="footer">
                       <p>
                         {selectedFiles.length
@@ -1764,7 +899,6 @@
                   </Button>
                 </DialogActions>
               </Dialog>
->>>>>>> 4e8ac36f
             </>
             <DownloadButton
               reportId={report_id}
