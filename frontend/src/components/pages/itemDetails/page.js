// src/ItemDetails.js
import React, { useEffect, useState } from 'react';
import { useNavigate, useParams } from 'react-router-dom';
import {
  TALENT_CONTRACTS,
  ASSOCIATIONS_WITH_DENIED_ENTITIES,
  HIGH_RISK_FUNDERS,
  AUTHOR_AFFILIATIONS,
  POTENTIAL_AUTHOR_AFFILIATIONS,
  MISC_HIGH_RISK_AFFILIATIONS,
  COAUTHOR_AFFILIATIONS,
} from '../../../constants/constants.js';
import ConcernVisualizer from '../../ConcernVisualization.js';
import Graph from '../../common/graph/graph.js';
import Tabs from '../../common/tools/Tabs.js';
import DownloadButton from '../../common/tools/button/downloadButton.js';
import { Dialog, DialogTitle, DialogContent, DialogActions, Button, Divider } from '@mui/material';
import { reportService } from '../../../api/reports.js';
import styled from 'styled-components';
import ArrowDropDownIcon from '@mui/icons-material/ArrowDropDown';
import ArrowRightIcon from '@mui/icons-material/ArrowRight';
import ArrowUpwardIcon from '@mui/icons-material/ArrowUpward';
import ArrowDownwardIcon from '@mui/icons-material/ArrowDownward';
import Shimmer from './Shimmer.js';

const FLAG_ORDER = [
  TALENT_CONTRACTS,
  ASSOCIATIONS_WITH_DENIED_ENTITIES,
  HIGH_RISK_FUNDERS,
  AUTHOR_AFFILIATIONS,
  POTENTIAL_AUTHOR_AFFILIATIONS,
  MISC_HIGH_RISK_AFFILIATIONS,
  COAUTHOR_AFFILIATIONS,
];

const todayStr = new Date().toISOString().split('T')[0];

const TitlesAndDescriptions = {
  [TALENT_CONTRACTS]: {
    title: 'Talent Contracts',
    desc: 'These papers are funded by talent programs run by foreign governents that intend to recruit high-performing researchers.',
  },
  [ASSOCIATIONS_WITH_DENIED_ENTITIES]: {
    title: 'Funding from Denied Entities',
    desc: 'Some of the parties involved in these papers are in denied entity lists of government agencies.',
  },
  [HIGH_RISK_FUNDERS]: {
    title: 'High Risk Funding Sources',
    desc: 'These papers are funded by sources that have close ties to high-risk foreign governments.',
  },
  [AUTHOR_AFFILIATIONS]: {
    title: 'Affiliations with High Risk Foreign Institutes',
    desc: 'These papers list the queried author as being affiliated with a high-risk foreign institute.',
  },
  [POTENTIAL_AUTHOR_AFFILIATIONS]: {
    title: 'Appointments at High Risk Foreign Institutes*',
    desc: 'The author may have an appointment at a high-risk foreign institute.\n\n*Collated information from the web, might contain false positives.',
  },
  [MISC_HIGH_RISK_AFFILIATIONS]: {
    title: 'Miscellaneous High Risk Connections*',
    desc: 'The author or an associate may be mentioned in a press release.\n\n*Collated information from the web, might contain false positives.',
  },
  [COAUTHOR_AFFILIATIONS]: {
    title: "Co-authors' affiliations with High Risk Foreign Institutes",
    desc: 'Co-authors in these papers are affiliated with high-risk foreign institutes.',
  },
};

const get_paper_url = (flag) => {
  return (
    <>
      <a href={flag.Work.WorkUrl} target="_blank" rel="noopener noreferrer">
        {flag.Work.DisplayName}
      </a>
      {flag.Work.OaUrl && (
        <text>
          {' '}
          [
          <a href={flag.Work.OaUrl} target="_blank" rel="noopener noreferrer">
            full text
          </a>
          ]
        </text>
      )}
    </>
  );
};

const ItemDetails = () => {
  const navigate = useNavigate();
  const { report_id } = useParams();
  const [dropdownOpen, setDropdownOpen] = useState(0);
  const [reportContent, setReportContent] = useState({});
  const [authorName, setAuthorName] = useState('');
  const [institutions, setInstitutions] = useState([]);
  const [initialReprtContent, setInitialReportContent] = useState({});
  const [isDisclosureChecked, setDisclosureChecked] = useState(false);

  // Add new states
  const [openDialog, setOpenDialog] = useState(false);
  const [selectedFiles, setSelectedFiles] = useState([]);
  const [isUploading, setIsUploading] = useState(false);
  const [uploadError, setUploadError] = useState(null);

  // Add handlers
  const handleDropdownChange = (index) => {
    if (index === dropdownOpen) setDropdownOpen(0);
    else setDropdownOpen(index);
  };

  const handleOpenDialog = () => setOpenDialog(true);
  const handleCloseDialog = () => {
    handleDropdownChange(0);
    setOpenDialog(false);
    setSelectedFiles([]);
    setUploadError(null);
  };

  const handleDrop = (event) => {
    event.preventDefault();
    const files = Array.from(event.dataTransfer.files);
    setSelectedFiles(files);
  };

  const handleFileSelect = (event) => {
    const files = Array.from(event.target.files);
    setSelectedFiles(files);
  };

  const handleSubmit = async () => {
    if (selectedFiles.length === 0) {
      setUploadError('Please select at least one file');
      return;
    }

    setIsUploading(true);
    try {
      const result = await reportService.checkDisclosure(report_id, selectedFiles);
      setReportContent(result.Content);
      setInitialReportContent(result.Content);
      setDisclosureChecked(true);
      handleCloseDialog();
    } catch (error) {
      setUploadError(error.message || 'Failed to check disclosure');
    } finally {
      setIsUploading(false);
    }
  };

  useEffect(() => {
    let isMounted = true;
    const poll = async () => {
      const report = await reportService.getReport(report_id);
      if (report.Status === 'complete' && isMounted) {
        console.log('Report', report);
        setAuthorName(report.AuthorName);
        setReportContent(report.Content);
        setInitialReportContent(report.Content);
        setLoading(false);
      } else if (report.Status === 'in-progress' && isMounted) {
        setAuthorName(report.AuthorName);
      } else if (isMounted) {
        setTimeout(poll, 2000);
      }
    };

    poll();

    return () => {
      isMounted = false;
    };
  }, []);

  const [loading, setLoading] = useState(true);

  const [startDate, setStartDate] = useState('');
  const [endDate, setEndDate] = useState('');
  const [isDownloadOpen, setIsDownloadOpen] = useState(false);
  const [activeTab, setActiveTab] = useState(0);

  const [filterMessage, setFilterMessage] = useState('');

  const handleTabChange = (event, newValue) => {
    setActiveTab(newValue);
  };
  const handleStartDateChange = (e) => setStartDate(e.target.value);
  const handleEndDateChange = (e) => setEndDate(e.target.value);

  function parseLocalDate(dateStr) {
    const [year, month, day] = dateStr.split('-');
    return new Date(Number(year), Number(month) - 1, Number(day));
  }

  const handleDateFilter = () => {
    if (!startDate && !endDate) {
      setReportContent(initialReprtContent);
      setFilterMessage('');
      handleDropdownChange(1);
      return;
    }

    let start = startDate ? parseLocalDate(startDate) : null;
    let end = endDate ? parseLocalDate(endDate) : null;

    if (start && !end) {
      end = new Date();
    }

    if (!start && end) {
      start = new Date('1900-01-01');
    }

    if (start > end) {
      alert('Start date cannot be after End date.');
      return;
    }

    const filteredContent = {};
    FLAG_ORDER.forEach((flag) => {
      if (initialReprtContent[flag]) {
        filteredContent[flag] = initialReprtContent[flag].filter((item) => {
          if (!item?.Work?.PublicationDate) return true;
          const pubDate = new Date(item.Work.PublicationDate);

          if (pubDate < start) return false;
          if (pubDate > end) return false;

          return true;
        });
      } else {
        filteredContent[flag] = null;
      }
    });

    const displayStart = startDate
      ? parseLocalDate(startDate).toLocaleDateString('en-US', {
          year: 'numeric',
          month: 'short',
          day: 'numeric',
        })
      : 'earliest';
    const displayEnd = endDate
      ? parseLocalDate(endDate).toLocaleDateString('en-US', {
          year: 'numeric',
          month: 'short',
          day: 'numeric',
        })
      : 'today';

    setFilterMessage(`From ${displayStart} to ${displayEnd}`);

    setStartDate('');
    setEndDate('');

    setReportContent(filteredContent);
    handleDropdownChange(1);
  };
  const [instDropdownOpen, setInstDropdownOpen] = useState(false);
  const toggleInstDropdown = () => setInstDropdownOpen(!instDropdownOpen);

  const [review, setReview] = useState();

  function withPublicationDate(header, flag) {
    const publicationDateStr = flag.Work && flag.Work.PublicationDate;
    let formattedDate = 'N/A';
    if (publicationDateStr) {
      const publicationDate = new Date(publicationDateStr);
      formattedDate = publicationDate.toLocaleDateString('en-US', {
        year: 'numeric',
        month: 'short',
        day: 'numeric',
      });
    }
    return (
      <div style={{ display: 'flex', justifyContent: 'space-between', alignItems: 'center' }}>
        {header}
        <span className="fw-bold mt-3">{formattedDate}</span>
      </div>
    );
  }

  function multipleAffiliationsFlag(flag, index) {
    return (
      <div key={index} className="p-3 px-5 w-75 detail-item">
        {withPublicationDate(
          <h5 className="fw-bold mt-3">Author has multiple affiliations</h5>,
          flag
        )}
        <p>
          {authorName} is affiliated with multiple institutions in {get_paper_url(flag)}. Detected
          affiliations:
          <ul className="bulleted-list">
            {flag.Affiliations.map((item, index2) => {
              const key = `${index} ${index2}`;
              return (
                <li key={key}>
                  <a>{item}</a>
                </li>
              );
            })}
          </ul>
        </p>
      </div>
    );
  }

  function funderFlag(flag, index) {
    return (
      <div key={index} className="p-3 px-5 w-75 detail-item">
        {withPublicationDate(
          <h5 className="fw-bold mt-3">Funder is an Entity of Concern</h5>,
          flag
        )}
        <p>
          {get_paper_url(flag)} is funded by the following entities of concern:
          <ul className="bulleted-list">
            {flag.Funders.map((item, index2) => {
              const key = `${index} ${index2}`;
              return (
                <li key={key}>
                  <a>{item}</a>
                </li>
              );
            })}
          </ul>
          {flag.RawAcknowledements.length > 0 && (
            <>
              <strong>Acknowledgements Text</strong>
              <ul className="bulleted-list">
                {flag.RawAcknowledements.map((item, index2) => {
                  const key = `ack-${index} ${index2}`;
                  return <li key={key}>{item}</li>;
                })}
              </ul>
            </>
          )}
        </p>
      </div>
    );
  }

  function publisherFlag(flag, index) {
    return (
      <div key={index} className="p-3 px-5 w-75 detail-item">
        {withPublicationDate(
          <h5 className="fw-bold mt-3">Publisher is an Entity of Concern</h5>,
          flag
        )}
        <p>
          {get_paper_url(flag)} is published by the following entities of concern:
          <ul className="bulleted-list">
            {flag.Publishers.map((item, index2) => {
              const key = `${index} ${index2}`;
              return (
                <li key={key}>
                  <a>{item}</a>
                </li>
              );
            })}
          </ul>
        </p>
      </div>
    );
  }

  function coauthorFlag(flag, index) {
    return (
      <div key={index} className="p-3 px-5 w-75 detail-item">
        {withPublicationDate(
          <h5 className="fw-bold mt-3">Co-authors are high-risk entities</h5>,
          flag
        )}
        <p>
          The following co-authors of {get_paper_url(flag)} are high-risk entities:
          <ul className="bulleted-list">
            {flag.Coauthors.map((item, index2) => {
              const key = `${index} ${index2}`;
              return (
                <li key={key}>
                  <a>{item}</a>
                </li>
              );
            })}
          </ul>
        </p>
      </div>
    );
  }

  function coauthorAffiliationFlag(flag, index) {
    return (
      <div key={index} className="p-3 px-5 w-75 detail-item">
        {withPublicationDate(
          <h5 className="fw-bold mt-3">Co-authors are affiliated with Entities of Concern</h5>,
          flag
        )}
        <p>
          Some authors of {get_paper_url(flag)} are affiliated with entities of concern:
          <ul className="bulleted-list">
            {flag.Affiliations.map((item, index2) => {
              const key = `${index} ${index2}`;
              return (
                <li key={key}>
                  <a>{item}</a>
                </li>
              );
            })}
          </ul>
          <strong>Affiliated Authors</strong>
          <ul className="bulleted-list">
            {flag.Coauthors.map((item, index2) => {
              const key = `${index} ${index2}`;
              return (
                <li key={key}>
                  <a>{item}</a>
                </li>
              );
            })}
          </ul>
        </p>
      </div>
    );
  }

  function authorAffiliationFlag(flag, index) {
    return (
      <div key={index} className="p-3 px-5 w-75 detail-item">
        {withPublicationDate(
          <h5 className="fw-bold mt-3">Author is affiliated with an Entity of Concern</h5>,
          flag
        )}
        <div>
          {authorName} is affiliated with an entity of concern in {get_paper_url(flag)}.<p></p>
          <strong>Detected Affiliations</strong>
          <ul className="bulleted-list">
            {flag.Affiliations.map((item, index2) => {
              const key = `${index} ${index2}`;
              return (
                <li key={key}>
                  <a>{item}</a>
                </li>
              );
            })}
          </ul>
        </div>
      </div>
    );
  }

  function acknowledgementFlag(flag, index) {
    return (
      <div key={index} className="p-3 px-5 w-75 detail-item">
        {withPublicationDate(
          <h5 className="fw-bold mt-3">Acknowledgements possibly contain Talent Contracts</h5>,
          flag
        )}
        <p>
          {flag.Entities > 0 ? (
            <>{get_paper_url(flag)} acknowledges the following entities of concern:</>
          ) : (
            <>Some acknowledged entities in {get_paper_url(flag)} may be foreign entities.</>
          )}
          <ul className="bulleted-list">
            {flag.Entities.map((item, index2) => {
              const key = `${index} ${index2}`;
              return (
                <li key={key}>
                  <a>
                    "{item.Entity}"{' was detected in '}
                    <text style={{ fontWeight: 'bold', textDecoration: 'underline' }}>
                      {item.Sources.join(', ')}
                    </text>
                    {' as '}
                    {item.Aliases.map((element) => `"${element}"`).join(', ')}
                  </a>
                </li>
              );
            })}
          </ul>
          <strong>Acknowledgement Text</strong>
          {flag.RawAcknowledements.map((item, index3) => {
            return <p key={index3}>{item}</p>;
          })}
          <p>{}</p>
        </p>
      </div>
    );
  }

  function universityFacultyFlag(flag, index) {
    return (
      <div key={index} className="p-3 px-5 w-75 detail-item">
        <h5 className="fw-bold mt-3">
          The author may potentially be linked with an Entity of Concern
        </h5>
        <p>
          {flag.Message}
          Relevant Webpage:{' '}
          <a href={flag.UniversityUrl} target="_blank" rel="noopener noreferrer">
            {flag.UniversityUrl}
          </a>
        </p>
      </div>
    );
  }

  const [showDisclosed, setShowDisclosed] = useState(true);
  const [showUndisclosed, setShowUndisclosed] = useState(true);
  const disclosedItems = (reportContent[review] || []).filter((item) => item.Disclosed);
  const undisclosedItems = (reportContent[review] || []).filter((item) => !item.Disclosed);
  const [sortOrder, setSortOrder] = useState('desc');

  function renderFlags(items) {
    if (!items) {
      setReview(false);
      return null;
    }

    const sortedItems = [...items].sort((a, b) => {
      const dateA =
        a.Work && a.Work.PublicationDate ? new Date(a.Work.PublicationDate).getTime() : 0;
      const dateB =
        b.Work && b.Work.PublicationDate ? new Date(b.Work.PublicationDate).getTime() : 0;
      return sortOrder === 'asc' ? dateA - dateB : dateB - dateA;
    });

    return sortedItems.map((flag, index) => {
      switch (review) {
        case TALENT_CONTRACTS:
          return acknowledgementFlag(flag, index);
        case ASSOCIATIONS_WITH_DENIED_ENTITIES:
          return acknowledgementFlag(flag, index);
        case HIGH_RISK_FUNDERS:
          return funderFlag(flag, index);
        case AUTHOR_AFFILIATIONS:
          return authorAffiliationFlag(flag, index);
        case POTENTIAL_AUTHOR_AFFILIATIONS:
          return universityFacultyFlag(flag, index);
        case MISC_HIGH_RISK_AFFILIATIONS:
          return PRFlag(flag, index);
        case COAUTHOR_AFFILIATIONS:
          return coauthorAffiliationFlag(flag, index);
        default:
          return null;
      }
    });
  }

  function PRFlag(flag, index) {
    const connections = flag.Connections || [];
    return (
      <div key={index} className="p-3 px-5 w-75 detail-item">
        {true && (
          <>
            {connections.length == 0 ? (
              <>
                <h5 className="fw-bold mt-3">
                  The author or an associate may be mentioned in a Press Release
                </h5>
              </>
            ) : connections.length == 1 ? (
              <>
                <h5 className="fw-bold mt-3">
                  The author's associate may be mentioned in a Press Release
                </h5>
              </>
            ) : connections.length === 2 ? (
              <>
                <h5 className="fw-bold mt-3">
                  The author may potentially be connected to an entity/individual mentioned in a
                  Press Release
                </h5>
              </>
            ) : null}
          </>
        )}
        <p>
          {flag.Message}
          <p />
          <>
            {connections.length === 0 ? (
              <>
                <strong>Press Release</strong>
                <ul className="bulleted-list">
                  <li>
                    <a href={flag.DocUrl} target="_blank" rel="noopener noreferrer">
                      {flag.DocTitle}
                    </a>
                  </li>
                </ul>
              </>
            ) : connections.length === 1 ? (
              <>
                {flag.FrequentCoauthor ? (
                  <>Frequent Coauthor: {flag.FrequentCoauthor}</>
                ) : (
                  <>
                    <strong>Relevant Document</strong>
                    <ul className="bulleted-list">
                      <li>
                        <a
                          href={flag.Connections[0].DocUrl}
                          target="_blank"
                          rel="noopener noreferrer"
                        >
                          {flag.Connections[0].DocTitle}
                        </a>{' '}
                      </li>
                    </ul>
                  </>
                )}
                <strong>Press Release</strong>
                <ul className="bulleted-list">
                  <li>
                    <a href={flag.DocUrl} target="_blank" rel="noopener noreferrer">
                      {flag.DocTitle}
                    </a>
                  </li>
                </ul>
              </>
            ) : connections.length == 2 ? (
              <>
                <strong>Relevant Documents</strong>
                <ul className="bulleted-list">
                  <li>
                    <a href={flag.Connections[0].DocUrl} target="_blank" rel="noopener noreferrer">
                      {flag.Connections[0].DocTitle}
                    </a>
                  </li>
                  <li>
                    <a href={flag.Connections[1].DocUrl} target="_blank" rel="noopener noreferrer">
                      {flag.Connections[1].DocTitle}
                    </a>
                  </li>
                </ul>
                <strong>Press Release</strong>
                <ul className="bulleted-list">
                  <li>
                    <a href={flag.DocUrl} target="_blank" rel="noopener noreferrer">
                      {flag.DocTitle}
                    </a>
                  </li>
                </ul>
              </>
            ) : null}
          </>
        </p>
        <p>
          <>
            <strong>Entity/individual mentioned</strong>
            <ul className="bulleted-list">
              {[flag.EntityMentioned].map((item, index2) => {
                const key = `${index} ${index2}`;
                return (
                  <li key={key}>
                    <a>{item}</a>
                  </li>
                );
              })}
            </ul>
          </>
          <strong>Potential affiliate(s)</strong>
          <ul className="bulleted-list">
            {flag.DocEntities.map((item, index2) => {
              const key = `${index} ${index2}`;
              return (
                <li key={key}>
                  <a>{item}</a>
                </li>
              );
            })}
          </ul>
        </p>
      </div>
    );
  }

  // function formalRelationFlag(flag, index) {
  //   return (
  //     <li key={index} className='p-3 px-5 w-75 detail-item'>
  //       {withPublicationDate(<h5 className='fw-bold mt-3'>{flag.title}</h5>, flag)}
  //       <p>{wrapLinks(flag.message)}</p>
  //     </li>
  //   )
  // }

  const [showPopover, setShowPopover] = useState(false);

  const handleResetFilter = () => {
    setStartDate('');
    setEndDate('');
    setReportContent(initialReprtContent);
  };

  const togglePopover = () => {
    setShowPopover(!showPopover);
  };
  function wrapLinks(origtext) {
    const linkStart = Math.max(origtext.indexOf('https://'), origtext.indexOf('http://'));
    if (linkStart === -1) {
      return [origtext];
    }
    const message = origtext.slice(0, linkStart);
    const link = origtext.slice(linkStart);
    return [
      message,
      <a href={link} target="_blank" rel="noopener noreferrer">
        {link}
      </a>,
    ];
  }

  const items = review ? reportContent[review] || [] : [];
  const hasDates = items.some(
    (item) => item?.Work?.PublicationDate && !isNaN(new Date(item.Work.PublicationDate).getTime())
  );

  return (
    <div className="basic-setup">
      <div className="grid grid-cols-2 gap-4">
        <div className="flex flex-row">
          <div className="detail-header">
            <button
              onClick={() => navigate(-1)}
              className="btn text-dark mb-3"
              style={{ minWidth: '80px', display: 'flex', alignItems: 'center' }}
            >
              <svg
                width="16"
                height="16"
                viewBox="0 0 24 24"
                fill="none"
                xmlns="http://www.w3.org/2000/svg"
                style={{ marginRight: '8px' }}
              >
                <path
                  d="M10 19L3 12L10 5"
                  stroke="currentColor"
                  strokeWidth="2"
                  strokeLinecap="round"
                  strokeLinejoin="round"
                />
                <path
                  d="M3 12H21"
                  stroke="currentColor"
                  strokeWidth="2"
                  strokeLinecap="round"
                  strokeLinejoin="round"
                />
              </svg>
              Back
            </button>

            <div className="d-flex w-80">
              <div className="text-start px-5">
                <div className="d-flex align-items-center mb-2">
                  <h5 className="m-0">{authorName}</h5>
                </div>
                <b className="m-0 p-0" style={{ fontSize: 'small' }}>
                  {institutions.join(', ')}
                </b>
              </div>
            </div>

            <div>
              <div className="dropdown">
                <style>
                  {` 
                    .form-control::placeholder { 
                        color: #888; 
                    }`}
                </style>
                <button
                  className="btn dropdown-toggle"
                  type="button"
                  onClick={() => {
                    handleDropdownChange(1);
                  }}
                  style={{
                    backgroundColor: 'rgb(160, 160, 160)',
                    border: 'none',
                    color: 'white',
                    width: '200px',
                    fontWeight: 'bold',
                    fontSize: '14px',
                  }}
                >
                  Filter by Timeline
                </button>
                {dropdownOpen === 1 && (
                  <div
                    className="dropdown-menu show p-3"
                    style={{
                      width: '200px',
                      backgroundColor: 'rgb(160, 160, 160)',
                      border: 'none',
                      right: 0,
                      marginTop: '5px',
                      color: 'white',
                      fontWeight: 'bold',
                      fontSize: '14px',
                      justifyContent: 'center',
                      alignItems: 'center',
                      display: 'flex',
                      flexDirection: 'column',
                    }}
                  >
                    <div className="form-group mb-2">
                      <label>Start Date</label>
                      <input
                        type="date"
                        className="form-control"
                        value={startDate}
                        max={todayStr}
                        onChange={handleStartDateChange}
                        style={{
                          backgroundColor: 'rgb(220, 220, 220)',
                          border: 'none',
                          outline: 'none',
                          color: 'black',
                          marginTop: '10px',
                          width: '100%',
                        }}
                      />
                    </div>
                    <div style={{ height: '10px' }} />
                    <div className="form-group">
                      <label>End Date</label>
                      <input
                        type="date"
                        value={endDate}
                        max={todayStr}
                        onChange={handleEndDateChange}
                        className="form-control"
                        style={{
                          backgroundColor: 'rgb(220, 220, 220)',
                          border: 'none',
                          outline: 'none',
                          color: 'black',
                          marginTop: '10px',
                        }}
                      />
                    </div>
                    <div
<<<<<<< HEAD
                      className="dropdown-menu show p-2"
=======
>>>>>>> 09a57998
                      style={{
                        marginTop: '20px',
                        display: 'flex',
                        flexDirection: 'column',
                        gap: '10px',
                      }}
                    >
<<<<<<< HEAD
                      <div className="form-group" style={{ marginBottom: '10px', width: '100%' }}>
                        <label>Start Date</label>
                        <input
                          type="date"
                          className="form-control"
                          value={startDate}
                          max={todayStr}
                          onChange={handleStartDateChange}
                          style={{
                            backgroundColor: 'rgb(220, 220, 220)',
                            border: 'none',
                            outline: 'none',
                            color: 'black',
                            marginTop: '5px',
                            width: '100%',
                          }}
                        />
                      </div>
                      <div className="form-group" style={{ marginBottom: '10px', width: '100%' }}>
                        <label>End Date</label>
                        <input
                          type="date"
                          value={endDate}
                          max={todayStr}
                          onChange={handleEndDateChange}
                          className="form-control"
                          style={{
                            backgroundColor: 'rgb(220, 220, 220)',
                            border: 'none',
                            outline: 'none',
                            color: 'black',
                            marginTop: '5px',
                            width: '100%',
                          }}
                        />
                      </div>
                      <button
                        className="form-control"
                        type="submit"
                        onClick={handleDateFilter}
                        disabled={!(startDate || endDate)}
                        style={{
                          backgroundColor: 'black',
                          border: 'none',
                          color: 'white',
                          width: '100px',
                          fontWeight: 'bold',
                          fontSize: '14px',
                          cursor: startDate || endDate ? 'pointer' : 'default',
                          transition: 'background-color 0.3s',
                        }}
                      >
                        Submit
                      </button>
                    </div>
                  )}
                </div>
                {filterMessage && (
                  <div style={{ textAlign: 'right', marginTop: '20px', fontWeight: 'bold' }}>
                    {filterMessage}
=======
                      <button
                        className="form-control"
                        onClick={handleResetFilter}
                        style={{
                          backgroundColor: 'rgb(220, 220, 220)',
                          border: 'none',
                          color: 'black',
                          width: '100px',
                          fontWeight: 'bold',
                          fontSize: '14px',
                          cursor: 'pointer',
                          transition: 'background-color 0.3s',
                        }}
                      >
                        Reset
                      </button>

                      <button
                        className="form-control"
                        type="submit"
                        onClick={handleDateFilter}
                        disabled={!(startDate || endDate)}
                        style={{
                          backgroundColor: 'black',
                          border: 'none',
                          color: 'white',
                          width: '100px',
                          fontWeight: 'bold',
                          fontSize: '14px',
                          cursor: startDate || endDate ? 'pointer' : 'default',
                          transition: 'background-color 0.3s',
                        }}
                      >
                        Submit
                      </button>
                    </div>
>>>>>>> 09a57998
                  </div>
                )}
              </div>
            </div>
          </div>
          {/* Comment the following to get rid of the graph tab */}
          <Tabs activeTab={activeTab} handleTabChange={handleTabChange} />
        </div>
        {activeTab === 0 && (
          <div className="d-flex justify-content-end mt-2 gap-2 px-2">
            <>
              <StyledWrapper>
                <button
                  className="cssbuttons-io-button"
                  onClick={() => {
                    handleDropdownChange(3);
                  }}
                >
                  Verify with Disclosures
                </button>
              </StyledWrapper>
              <Dialog open={dropdownOpen === 3} onClose={handleCloseDialog} maxWidth="sm" fullWidth>
                <DialogTitle sx={{ m: 0, p: 2 }} id="customized-dialog-title">
                  Select files to check for disclosure
                </DialogTitle>
                <Divider sx={{ color: 'black', backgroundColor: '#000000' }} />
                <DialogContent>
                  <div
                    className="container"
                    onDrop={handleDrop}
                    onDragOver={(e) => e.preventDefault()}
                  >
                    <div className="header">
                      <svg viewBox="0 0 24 24" fill="none" xmlns="http://www.w3.org/2000/svg">
                        <path
                          d="M7 10V9C7 6.23858 9.23858 4 12 4C14.7614 4 17 6.23858 17 9V10C19.2091 10 21 11.7909 21 14C21 15.4806 20.1956 16.8084 19 17.5M7 10C4.79086 10 3 11.7909 3 14C3 15.4806 3.8044 16.8084 5 17.5M7 10C7.43285 10 7.84965 10.0688 8.24006 10.1959M12 12V21M12 12L15 15M12 12L9 15"
                          stroke="#000000"
                          strokeWidth="1.5"
                          strokeLinecap="round"
                          strokeLinejoin="round"
                        />
                      </svg>
                      <p>Drag & drop your file!</p>
                    </div>
                    <label htmlFor="file" className="footer">
                      <p>
                        {selectedFiles.length
                          ? `${selectedFiles.length} files selected`
                          : 'Click here to upload your file.'}
                      </p>
                    </label>
                    <input
                      id="file"
                      type="file"
                      multiple
                      onChange={handleFileSelect}
                      accept=".txt,.doc,.docx,.pdf"
                    />
                  </div>
                  {uploadError && (
                    <div style={{ color: 'red', marginTop: '10px' }}>{uploadError}</div>
                  )}
                </DialogContent>
                <DialogActions>
                  <Button onClick={handleCloseDialog}>Cancel</Button>
                  <Button onClick={handleSubmit} disabled={isUploading} variant="contained">
                    {isUploading ? 'Uploading...' : 'Submit'}
                  </Button>
                </DialogActions>
              </Dialog>
            </>
            <DownloadButton
              reportId={report_id}
              isOpen={dropdownOpen === 2}
              setIsOpen={() => {
                handleDropdownChange(2);
              }}
            />
          </div>
        )}
      </div>

      {activeTab === 0 &&
        (loading ? (
          <div style={{ width: '100%', height: '300px' }}>
            <Shimmer />
          </div>
        ) : (
          <>
            <div
              className="d-flex w-100 flex-column align-items-center"
              style={{ color: 'rgb(78, 78, 78)', marginTop: '0px' }}
            >
              <div style={{ fontSize: 'large', fontWeight: 'bold' }}>Total Score</div>
              <div style={{ fontSize: '60px', fontWeight: 'bold' }}>
                {Object.keys(reportContent || {})
                  .map((name) => (reportContent[name] || []).length)
                  .reduce((prev, curr) => prev + curr, 0)}
              </div>
            </div>

            <div
              style={{
                display: 'flex',
                justifyContent: 'space-around',
                flexWrap: 'wrap',
                marginTop: '20px',
              }}
            >
              {FLAG_ORDER.map((flag, index) => {
                const flagCount = reportContent[flag] ? reportContent[flag].length : 0;
                const isSelected = review === flag;
                return (
                  <ConcernVisualizer
                    title={TitlesAndDescriptions[flag].title}
                    hoverText={TitlesAndDescriptions[flag].desc}
                    value={flagCount}
                    onReview={() => setReview(flag)}
                    key={index}
                    selected={isSelected}
                  />
                );
              })}
            </div>
            {review && (
              <div style={{ width: '100%', textAlign: 'center', marginTop: '50px' }}>
                {hasDates && (
                  <div
                    style={{
                      marginBottom: '20px',
                      display: 'flex',
                      alignItems: 'center',
                      justifyContent: 'center',
                      gap: '10px',
                    }}
                  >
                    <span style={{ marginRight: '10px' }}>Sort by Date</span>
                    <ArrowUpwardIcon
                      onClick={() => setSortOrder('asc')}
                      style={{
                        cursor: 'pointer',
                        color: sortOrder === 'asc' ? 'lightgray' : 'black',
                      }}
                    />
                    <ArrowDownwardIcon
                      onClick={() => setSortOrder('desc')}
                      style={{
                        cursor: 'pointer',
                        color: sortOrder === 'desc' ? 'lightgray' : 'black',
                      }}
                    />
                  </div>
                )}
                {isDisclosureChecked ? (
                  <>
                    {disclosedItems.length > 0 ? (
                      <>
                        <button
                          onClick={() => setShowDisclosed(!showDisclosed)}
                          style={{
                            backgroundColor: showDisclosed ? 'green' : 'transparent',
                            color: showDisclosed ? 'white' : 'green',
                            borderRadius: '20px',
                            border: '2px solid green',
                            padding: '10px 20px',
                            margin: '10px auto',
                            cursor: 'pointer',
                            display: 'flex',
                            alignItems: 'center',
                            justifyContent: 'center',
                            width: '200px',
                            fontSize: '16px',
                            transition: 'background-color 0.3s, color 0.3s',
                          }}
                        >
                          Disclosed ({disclosedItems.length})
                          {showDisclosed ? (
                            <ArrowDropDownIcon
                              style={{ verticalAlign: 'middle', marginLeft: '8px' }}
                            />
                          ) : (
                            <ArrowRightIcon
                              style={{ verticalAlign: 'middle', marginLeft: '8px' }}
                            />
                          )}
                        </button>
                        {showDisclosed && (
                          <div
                            style={{
                              width: '100%',
                              maxWidth: '1200px',
                              margin: '0 auto',
                              display: 'flex',
                              flexDirection: 'column',
                              alignItems: 'center',
                            }}
                          >
                            {renderFlags(disclosedItems)}
                          </div>
                        )}
                      </>
                    ) : (
                      <div
                        style={{
                          color: 'green',
                          margin: '10px auto',
                          width: '200px',
                          textAlign: 'center',
                          padding: '10px 20px',
                          border: '2px solid green',
                          borderRadius: '20px',
                        }}
                      >
                        Disclosed (0)
                      </div>
                    )}

                    {undisclosedItems.length > 0 ? (
                      <>
                        <button
                          onClick={() => setShowUndisclosed(!showUndisclosed)}
                          style={{
                            backgroundColor: showUndisclosed ? 'red' : 'transparent',
                            color: showUndisclosed ? 'white' : 'red',
                            borderRadius: '20px',
                            border: '2px solid red',
                            padding: '10px 20px',
                            margin: '10px auto',
                            cursor: 'pointer',
                            display: 'flex',
                            alignItems: 'center',
                            justifyContent: 'center',
                            width: '200px',
                            fontSize: '16px',
                            transition: 'background-color 0.3s, color 0.3s',
                          }}
                        >
                          Undisclosed ({undisclosedItems.length})
                          {showUndisclosed ? (
                            <ArrowDropDownIcon
                              style={{ verticalAlign: 'middle', marginLeft: '8px' }}
                            />
                          ) : (
                            <ArrowRightIcon
                              style={{ verticalAlign: 'middle', marginLeft: '8px' }}
                            />
                          )}
                        </button>
                        {showUndisclosed && (
                          <div
                            style={{
                              width: '100%',
                              maxWidth: '1200px',
                              margin: '0 auto',
                              display: 'flex',
                              flexDirection: 'column',
                              alignItems: 'center',
                            }}
                          >
                            {renderFlags(undisclosedItems)}
                          </div>
                        )}
                      </>
                    ) : (
                      <div
                        style={{
                          color: 'red',
                          margin: '10px auto',
                          width: '200px',
                          textAlign: 'center',
                          padding: '10px 20px',
                          border: '2px solid red',
                          borderRadius: '20px',
                        }}
                      >
                        Undisclosed (0)
                      </div>
                    )}
                  </>
                ) : (
                  // When no disclosure check has been done, just show all items in one list.
                  <div
                    style={{
                      width: '100%',
                      maxWidth: '1200px',
                      margin: '0 auto',
                      display: 'flex',
                      flexDirection: 'column',
                      alignItems: 'center',
                    }}
                  >
                    {renderFlags(reportContent[review])}
                  </div>
                )}
              </div>
            )}
          </>
        ))}

      {activeTab === 1 && (
        <>
          <Graph authorName={authorName} reportContent={reportContent} />
        </>
      )}
    </div>
  );
};

const popoverStyles = {
  position: 'absolute',
  top: '30px',
  left: '50%',
  transform: 'translateX(-50%)',
  zIndex: 1,
  backgroundColor: '#fff',
  border: '1px solid rgba(0, 0, 0, 0.2)',
  boxShadow: '0 0.5rem 1rem rgba(0, 0, 0, 0.15)',
  borderRadius: '0.3rem',
  padding: '0.5rem',
  width: '200px',
};

const buttonStyles = {
  marginLeft: '5px',
  width: '14px',
  height: '14px',
  padding: '1px 0',
  borderRadius: '7.5px',
  textAlign: 'center',
  fontSize: '8px',
  lineHeight: '1.42857',
  border: '1px solid grey',
  borderWidth: '1px',
  backgroundColor: 'transparent',
  color: 'grey',
  position: 'relative',
  boxShadow: 'none',
};

const StyledWrapper = styled.div`
  position: relative;

  .cssbuttons-io-button {
    position: relative;
    transition: all 0.3s ease-in-out;
    box-shadow: 0px 10px 20px rgba(0, 0, 0, 0.2);
    padding-block: 0.5rem;
    padding-inline: 0.75rem;
    background-color: rgb(0 107 179);
    border-radius: 9999px;
    display: flex;
    align-items: center;
    justify-content: center;
    cursor: pointer;
    color: #ffff;
    gap: 10px;
    font-weight: bold;
    border: 3px solid #ffffff4d;
    outline: none;
    overflow: hidden;
    font-size: 15px;
  }

  .cssbuttons-io-button:hover {
    transform: scale(1.009);
    border-color: #fff9;
  }
`;

export default ItemDetails;<|MERGE_RESOLUTION|>--- conflicted
+++ resolved
@@ -789,7 +789,7 @@
                 </button>
                 {dropdownOpen === 1 && (
                   <div
-                    className="dropdown-menu show p-3"
+                    className="dropdown-menu show p-2"
                     style={{
                       width: '200px',
                       backgroundColor: 'rgb(160, 160, 160)',
@@ -805,7 +805,7 @@
                       flexDirection: 'column',
                     }}
                   >
-                    <div className="form-group mb-2">
+                    <div className="form-group" style={{ marginBottom: '10px', width: '100%' }}>
                       <label>Start Date</label>
                       <input
                         type="date"
@@ -818,13 +818,12 @@
                           border: 'none',
                           outline: 'none',
                           color: 'black',
-                          marginTop: '10px',
+                          marginTop: '5px',
                           width: '100%',
                         }}
                       />
                     </div>
-                    <div style={{ height: '10px' }} />
-                    <div className="form-group">
+                    <div className="form-group" style={{ marginBottom: '10px', width: '100%' }}>
                       <label>End Date</label>
                       <input
                         type="date"
@@ -837,124 +836,37 @@
                           border: 'none',
                           outline: 'none',
                           color: 'black',
-                          marginTop: '10px',
+                          marginTop: '5px',
+                          width: '100%',
                         }}
                       />
                     </div>
-                    <div
-<<<<<<< HEAD
-                      className="dropdown-menu show p-2"
-=======
->>>>>>> 09a57998
+                    <button
+                      className="form-control"
+                      type="submit"
+                      onClick={handleDateFilter}
+                      disabled={!(startDate || endDate)}
                       style={{
-                        marginTop: '20px',
-                        display: 'flex',
-                        flexDirection: 'column',
-                        gap: '10px',
+                        backgroundColor: 'black',
+                        border: 'none',
+                        color: 'white',
+                        width: '100px',
+                        fontWeight: 'bold',
+                        fontSize: '14px',
+                        cursor: startDate || endDate ? 'pointer' : 'default',
+                        transition: 'background-color 0.3s',
                       }}
                     >
-<<<<<<< HEAD
-                      <div className="form-group" style={{ marginBottom: '10px', width: '100%' }}>
-                        <label>Start Date</label>
-                        <input
-                          type="date"
-                          className="form-control"
-                          value={startDate}
-                          max={todayStr}
-                          onChange={handleStartDateChange}
-                          style={{
-                            backgroundColor: 'rgb(220, 220, 220)',
-                            border: 'none',
-                            outline: 'none',
-                            color: 'black',
-                            marginTop: '5px',
-                            width: '100%',
-                          }}
-                        />
-                      </div>
-                      <div className="form-group" style={{ marginBottom: '10px', width: '100%' }}>
-                        <label>End Date</label>
-                        <input
-                          type="date"
-                          value={endDate}
-                          max={todayStr}
-                          onChange={handleEndDateChange}
-                          className="form-control"
-                          style={{
-                            backgroundColor: 'rgb(220, 220, 220)',
-                            border: 'none',
-                            outline: 'none',
-                            color: 'black',
-                            marginTop: '5px',
-                            width: '100%',
-                          }}
-                        />
-                      </div>
-                      <button
-                        className="form-control"
-                        type="submit"
-                        onClick={handleDateFilter}
-                        disabled={!(startDate || endDate)}
-                        style={{
-                          backgroundColor: 'black',
-                          border: 'none',
-                          color: 'white',
-                          width: '100px',
-                          fontWeight: 'bold',
-                          fontSize: '14px',
-                          cursor: startDate || endDate ? 'pointer' : 'default',
-                          transition: 'background-color 0.3s',
-                        }}
-                      >
-                        Submit
-                      </button>
-                    </div>
-                  )}
-                </div>
-                {filterMessage && (
-                  <div style={{ textAlign: 'right', marginTop: '20px', fontWeight: 'bold' }}>
-                    {filterMessage}
-=======
-                      <button
-                        className="form-control"
-                        onClick={handleResetFilter}
-                        style={{
-                          backgroundColor: 'rgb(220, 220, 220)',
-                          border: 'none',
-                          color: 'black',
-                          width: '100px',
-                          fontWeight: 'bold',
-                          fontSize: '14px',
-                          cursor: 'pointer',
-                          transition: 'background-color 0.3s',
-                        }}
-                      >
-                        Reset
-                      </button>
-
-                      <button
-                        className="form-control"
-                        type="submit"
-                        onClick={handleDateFilter}
-                        disabled={!(startDate || endDate)}
-                        style={{
-                          backgroundColor: 'black',
-                          border: 'none',
-                          color: 'white',
-                          width: '100px',
-                          fontWeight: 'bold',
-                          fontSize: '14px',
-                          cursor: startDate || endDate ? 'pointer' : 'default',
-                          transition: 'background-color 0.3s',
-                        }}
-                      >
-                        Submit
-                      </button>
-                    </div>
->>>>>>> 09a57998
+                      Submit
+                    </button>
                   </div>
                 )}
               </div>
+              {filterMessage && (
+                <div style={{ textAlign: 'right', marginTop: '20px', fontWeight: 'bold' }}>
+                  {filterMessage}
+                </div>
+              )}
             </div>
           </div>
           {/* Comment the following to get rid of the graph tab */}
