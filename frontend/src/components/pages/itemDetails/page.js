--- conflicted
+++ resolved
@@ -199,19 +199,9 @@
     let isMounted = true;
     const poll = async () => {
       const report = await reportService.getReport(report_id);
-<<<<<<< HEAD
-
-      if (!isMounted) return;
-
-      let inProgress = report.Status === 'queued' || report.Status === 'in-progress';
-      setLoading(inProgress);
-
-      if (report.Content && Object.keys(report.Content).length > 0) {
-=======
       const { Content, ...metadata } = report;
       if (isMounted) {
         console.log('Report', report);
->>>>>>> aa25625a
         setAuthorName(report.AuthorName);
         setReportContent(report.Content);
         setInitialReportContent(report.Content);
