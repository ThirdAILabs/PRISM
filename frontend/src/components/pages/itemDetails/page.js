--- conflicted
+++ resolved
@@ -101,8 +101,6 @@
   const [initialReprtContent, setInitialReportContent] = useState({});
   const [isDisclosureChecked, setDisclosureChecked] = useState(false);
 
-<<<<<<< HEAD
-=======
   // box shadow for disclosed/undisclosed buttons
   const greenBoxShadow = '0 0px 10px rgb(0, 183, 46)';
   const redBoxShadow = '0 0px 10px rgb(255, 0, 0)';
@@ -111,13 +109,6 @@
     setSortOrder((prevOrder) => (prevOrder === 'asc' ? 'desc' : 'asc'));
   };
 
-  // Add new states
-  const [openDialog, setOpenDialog] = useState(false);
-  const [selectedFiles, setSelectedFiles] = useState([]);
-  const [isUploading, setIsUploading] = useState(false);
-  const [uploadError, setUploadError] = useState(null);
-
->>>>>>> 0b043fcd
   // Add handlers
   const handleDropdownChange = (index) => {
     if (index === dropdownOpen) setDropdownOpen(0);
