--- conflicted
+++ resolved
@@ -794,8 +794,6 @@
                                 <div className="spinner-border text-primary spinner-border-sm" role="status"></div>
                             )}
                         </div>
-<<<<<<< HEAD
-=======
                         <DisclosureUploadButton hookValues={hookValues} className="ms-auto" />
 
                         {/* {message && <h5 className='text-light m-0 ms-2' style={{ fontSize: 'small' }}>{(loading || conclusionLoading) ? `Scanned ${formattedMessage} out of 250M documents` : "Analysis complete"}</h5>} */}
@@ -816,7 +814,6 @@
               )}
             </button>
           } */}
->>>>>>> 30090624
                     </div>
                 </div>
 
