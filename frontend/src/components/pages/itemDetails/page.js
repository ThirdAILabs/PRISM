--- conflicted
+++ resolved
@@ -243,38 +243,6 @@
           if (pubDate < start) return false;
           if (pubDate > end) return false;
 
-<<<<<<< HEAD
-    function funderFlag(flag, index) {
-        return (
-            <li key={index} className='p-3 px-5 w-75 detail-item'>
-                {withYear(<h5 className='fw-bold mt-3'>Funder is an entity of concern</h5>, flag)}
-                <p>
-                    {get_paper_url(flag)}
-                    {" "} is funded by the following entities of concern:
-                    {flag.FromAcknowledgements && <p>Acknowledgements Text:</p>}
-                    <ul className='bulleted-list'>
-                        {flag.Funders.map((item, index2) => {
-                            const key = `${index} ${index2}`;
-                            return <li key={key}><a>{item}</a></li>
-                        })}
-                    </ul>
-                </p>
-                <hr />
-                <div className="d-flex justify-content-between">
-                    {flag.Disclosed ? (
-                        <button type="button" className="btn btn-success">Disclosed</button>
-                    ) : (
-                        <button type="button" className="btn btn-danger">Undisclosed</button>
-                    )}
-                    {flag.LikelyGrantRecipient ? (
-                        <button type="button" className="btn btn-outline-danger">Likely Grant Recipient</button>
-                    ) : (
-                        <button type="button" className="btn btn-outline-success">Likely NOT Grant Recipient</button>
-                    )}
-                </div>
-            </li>
-        );
-=======
           return true;
         });
       } else {
@@ -300,7 +268,6 @@
         month: 'short',
         day: 'numeric',
       });
->>>>>>> 1466345b
     }
     return (
       <div style={{ display: 'flex', justifyContent: 'space-between', alignItems: 'center' }}>
@@ -366,117 +333,28 @@
             })}
           </ul>
         </p>
-        {isDisclosureChecked &&
-          (flag.Disclosed ? (
-            <button type="button" className="btn btn-success">
-              Disclosed
-            </button>
+        <hr />
+        <div className="d-flex justify-content-between">
+          {isDisclosureChecked &&
+            (flag.Disclosed ? (
+              <button type="button" className="btn btn-success">
+                Disclosed
+              </button>
+            ) : (
+              <button type="button" className="btn btn-danger">
+                Undisclosed
+              </button>
+            ))}
+          {flag.LikelyGrantRecipient ? (
+            <button type="button" className="btn btn-outline-danger">Likely Grant Recipient</button>
           ) : (
-            <button type="button" className="btn btn-danger">
-              Undisclosed
-            </button>
-          ))}
+            <button type="button" className="btn btn-outline-success">Likely NOT Grant Recipient</button>
+          )}
+        </div>
       </li>
     );
   }
 
-<<<<<<< HEAD
-    function coauthorAffiliationFlag(flag, index) {
-        return (
-            <li key={index} className='p-3 px-5 w-75 detail-item'>
-                {withYear(<h5 className='fw-bold mt-3'>Co-authors are affiliated with entities of concern</h5>, flag)}
-                <p>
-                    Some authors of {" "}
-                    {get_paper_url(flag)}
-                    {" "} are affiliated with entities of concern:
-                    <ul className='bulleted-list'>
-                        {flag.Affiliations.map((item, index2) => {
-                            const key = `${index} ${index2}`;
-                            return <li key={key}><a>{item}</a></li>
-                        })}
-                    </ul>
-                    Affiliated authors:
-                    <ul className='bulleted-list'>
-                        {flag.Coauthors.map((item, index2) => {
-                            const key = `${index} ${index2}`;
-                            return <li key={key}><a>{item}</a></li>
-                        })}
-                    </ul>
-                </p>
-                {flag.Disclosed ? (
-                    <button type="button" className="btn btn-success">Disclosed</button>
-                ) : (
-                    <button type="button" className="btn btn-danger">Undisclosed</button>
-                )}
-            </li>
-        );
-    }
-
-    function authorAffiliationFlag(flag, index) {
-        return (
-            <li key={index} className='p-3 px-5 w-75 detail-item'>
-                {withYear(<h5 className='fw-bold mt-3'>Author is affiliated with entities of concern</h5>, flag)}
-                <div>
-                    {authorName} is affiliated with an entity of concern in {" "}
-                    {get_paper_url(flag)}
-                    . Detected affiliations:
-                    <ul className='bulleted-list'>
-                        {flag.Affiliations.map((item, index2) => {
-                            const key = `${index} ${index2}`;
-                            return <li key={key}><a>{item}</a></li>
-                        })}
-                    </ul>
-                </div>
-                {flag.Disclosed ? (
-                    <button type="button" className="btn btn-success">Disclosed</button>
-                ) : (
-                    <button type="button" className="btn btn-danger">Undisclosed</button>
-                )}
-            </li>
-        );
-    }
-
-    function acknowledgementFlag(flag, index) {
-        return (
-            <li key={index} className='p-3 px-5 w-75 detail-item'>
-                {withYear(<h5 className='fw-bold mt-3'>Acknowledgements contain foreign influences</h5>, flag)}
-                <p>
-                    {
-                        flag.Entities > 0
-                            ? <>
-                                {get_paper_url(flag)}
-                                {" "} acknowledges the following entities of concern:
-                            </>
-                            : <>
-                                Some acknowledged entities in {" "} {get_paper_url(flag)}
-                                {" "} may be foreign entities.
-                            </>
-                    }
-                    <ul className='bulleted-list'>
-                        {flag.Entities.map((item, index2) => {
-                            const key = `${index} ${index2}`;
-                            return <li key={key}>
-                                <a>
-                                    "{item.Entity}"
-                                    {" was detected in "}
-                                    <text style={{ "fontWeight": "bold", textDecoration: "underline" }}>{item.Sources.join(", ")}</text>
-                                    {" as "}
-                                    {item.Aliases.map(element => `"${element}"`).join(", ")}
-                                </a>
-                            </li>
-                        })}
-                    </ul>
-                    <p style={{ "marginTop": "20px", "fontWeight": "bold" }}>Acknowledgement text:</p>
-                    {
-                        flag.RawAcknowledements.map((item, index3) => {
-                            return <p key={index3}>{item}</p>
-                        })
-                    }
-                    <p>{ }</p>
-                </p>
-                <hr />
-                <hr />
-=======
   function publisherFlag(flag, index) {
     return (
       <li key={index} className="p-3 px-5 w-75 detail-item">
@@ -659,45 +537,50 @@
           {flag.RawAcknowledements.map((item, index3) => {
             return <p key={index3}>{item}</p>;
           })}
-          <p>{}</p>
+          <p>{ }</p>
         </p>
-        {}
-        {isDisclosureChecked &&
-          (flag.Disclosed ? (
-            <button type="button" className="btn btn-success">
-              Disclosed
-            </button>
+        { }
+        <div className="d-flex justify-content-between">
+          {isDisclosureChecked &&
+            (flag.Disclosed ? (
+              <button type="button" className="btn btn-success">
+                Disclosed
+              </button>
+            ) : (
+              <button type="button" className="btn btn-danger">
+                Undisclosed
+              </button>
+            ))}
+          {flag.LikelyGrantRecipient ? (
+            <button type="button" className="btn btn-outline-danger">Likely Grant Recipient</button>
           ) : (
-            <button type="button" className="btn btn-danger">
-              Undisclosed
-            </button>
-          ))}
+            <button type="button" className="btn btn-outline-success">Likely NOT Grant Recipient</button>
+          )}
+
+        </div>
 
         {/* DISCLOSURE */}
         {/* <hr />
->>>>>>> 1466345b
                 <div className="d-flex justify-content-between">
-                    {flag.Disclosed ? (
-                        <button type="button" className="btn btn-success">Disclosed</button>
+                    {flag.metadata?.dislosed === true ? (
+                    <button type="button" className="btn btn-success">Disclosed</button>
+                    ) : flag.metadata?.dislosed === false ? (
+                    <button type="button" className="btn btn-danger">Undisclosed</button>
                     ) : (
-                        <button type="button" className="btn btn-danger">Undisclosed</button>
+                    // <button type="button" className="btn btn-secondary">No Disclosure Status</button> // Optional: Add a fallback state
+                    <></>
                     )}
-                    {flag.LikelyGrantRecipient ? (
-                        <button type="button" className="btn btn-outline-danger">Likely Grant Recipient</button>
+                    {flag.metadata?.is_primary_recipient === true ? (
+                    <button type="button" className="btn btn-outline-success">Likely Not a Primary Recipient of Funds</button>
+                    ) : flag.metadata?.is_primary_recipeitn === false ? (
+                    <button type="button" className="btn btn-outline-danger">Likely a Primary Recipient of Funds</button>
                     ) : (
                         <button type="button" className="btn btn-outline-success">Likely NOT Grant Recipient</button>
                     )}
-<<<<<<< HEAD
-                </div>
-            </li>
-        );
-    }
-=======
                 </div> */}
       </li>
     );
   }
->>>>>>> 1466345b
 
   function universityFacultyFlag(flag, index) {
     return (
