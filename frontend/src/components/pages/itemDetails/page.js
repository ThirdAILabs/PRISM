// src/ItemDetails.js
import React, { useEffect, useRef, useState } from 'react';
import { useNavigate, useParams } from 'react-router-dom';
import {
  TALENT_CONTRACTS,
  ASSOCIATIONS_WITH_DENIED_ENTITIES,
  HIGH_RISK_FUNDERS,
  AUTHOR_AFFILIATIONS,
  POTENTIAL_AUTHOR_AFFILIATIONS,
  MISC_HIGH_RISK_AFFILIATIONS,
  COAUTHOR_AFFILIATIONS,
} from '../../../constants/constants.js';
import ConcernVisualizer, { BaseFontSize, getFontSize } from '../../ConcernVisualization.js';
import Graph from '../../common/graph/graph.js';
import Tabs from '../../common/tools/Tabs.js';
import DownloadButton from '../../common/tools/button/downloadButton.js';
import { reportService } from '../../../api/reports.js';
import styled from 'styled-components';
import ArrowDropDownIcon from '@mui/icons-material/ArrowDropDown';
import ArrowRightIcon from '@mui/icons-material/ArrowRight';
import ArrowUpwardIcon from '@mui/icons-material/ArrowUpward';
import ArrowDownwardIcon from '@mui/icons-material/ArrowDownward';
import Shimmer from './Shimmer.js';
import MuiAlert from '@mui/material/Alert';
import { Snackbar } from '@mui/material';
import useGoBack from '../../../hooks/useGoBack.js';
import useOutsideClick from '../../../hooks/useOutsideClick.js';

const FLAG_ORDER = [
  TALENT_CONTRACTS,
  ASSOCIATIONS_WITH_DENIED_ENTITIES,
  HIGH_RISK_FUNDERS,
  AUTHOR_AFFILIATIONS,
  POTENTIAL_AUTHOR_AFFILIATIONS,
  MISC_HIGH_RISK_AFFILIATIONS,
  COAUTHOR_AFFILIATIONS,
];

const Alert = React.forwardRef(function Alert(props, ref) {
  return <MuiAlert elevation={6} ref={ref} variant="filled" {...props} />;
});

const todayStr = new Date().toISOString().split('T')[0];

const TitlesAndDescriptions = {
  [TALENT_CONTRACTS]: {
    title: 'Talent Contracts',
    desc: 'These papers are funded by talent programs run by foreign governents that intend to recruit high-performing researchers.',
  },
  [ASSOCIATIONS_WITH_DENIED_ENTITIES]: {
    title: 'Funding from Denied Entities',
    desc: 'Some of the parties involved in these papers are in denied entity lists of government agencies.',
  },
  [HIGH_RISK_FUNDERS]: {
    title: 'High Risk Funding Sources',
    desc: 'These papers are funded by sources that have close ties to high-risk foreign governments.',
  },
  [AUTHOR_AFFILIATIONS]: {
    title: 'Affiliations with High Risk Foreign Institutes',
    desc: 'These papers list the queried author as being affiliated with a high-risk foreign institute.',
  },
  [POTENTIAL_AUTHOR_AFFILIATIONS]: {
    title: 'Appointments at High Risk Foreign Institutes*',
    desc: 'The author may have an appointment at a high-risk foreign institute.\n\n*Collated information from the web, might contain false positives.',
  },
  [MISC_HIGH_RISK_AFFILIATIONS]: {
    title: 'Miscellaneous High Risk Connections*',
    desc: 'The author or an associate may be mentioned in a press release.\n\n*Collated information from the web, might contain false positives.',
  },
  [COAUTHOR_AFFILIATIONS]: {
    title: "Co-authors' affiliations with High Risk Foreign Institutes",
    desc: 'Co-authors in these papers are affiliated with high-risk foreign institutes.',
  },
};

const get_paper_url = (flag) => {
  return (
    <>
      <a href={flag.Work.WorkUrl} target="_blank" rel="noopener noreferrer">
        {flag.Work.DisplayName}
      </a>
      {flag.Work.OaUrl && (
        <text>
          {' '}
          [
          <a href={flag.Work.OaUrl} target="_blank" rel="noopener noreferrer">
            full text
          </a>
          ]
        </text>
      )}
    </>
  );
};

const ItemDetails = () => {
  const navigate = useNavigate();
  const { report_id } = useParams();

  const [yearDropdownOpen, setYearDropdownOpen] = useState(false);
  const [downloadDropdownOpen, setDownloadDropdownOpen] = useState(false);
  const [reportContent, setReportContent] = useState({});
  const [authorName, setAuthorName] = useState('');
  const [institutions, setInstitutions] = useState([]);
  const [initialReportContent, setInitialReportContent] = useState({});
  const [isDisclosureChecked, setDisclosureChecked] = useState(false);
<<<<<<< HEAD
  const [loading, setLoading] = useState(true);
=======
  const [valueFontSize, setValueFontSize] = useState(`${BaseFontSize}px`);
>>>>>>> 4f5821b1

  // box shadow for disclosed/undisclosed buttons
  const greenBoxShadow = '0 0px 10px rgb(0, 183, 46)';
  const redBoxShadow = '0 0px 10px rgb(255, 0, 0)';

  const toggleSortOrder = () => {
    setSortOrder((prevOrder) => (prevOrder === 'asc' ? 'desc' : 'asc'));
  };

  const [notification, setNotification] = useState({
    open: false,
    severity: '',
    message: '',
  });

  const fileInputRef = useRef(null);

  const handleFileUploadClick = () => {
    if (fileInputRef.current) {
      fileInputRef.current.click();
    }
  };

  const handleFileSelect = async (event) => {
    const files = Array.from(event.target.files);
    if (files.length === 0) {
      setNotification({
        open: true,
        severity: 'error',
        message: 'No files selected',
      });
      return;
    }
    await handleSubmit(files);
  };

  const handleSubmit = async (files) => {
    if (!files || files.length === 0) {
      setNotification({
        open: true,
        severity: 'error',
        message: 'No files selected',
      });
      return;
    }

    try {
      const result = await reportService.checkDisclosure(report_id, files);
      setReportContent(result.Content);
      setInitialReportContent(result.Content);
      setDisclosureChecked(true);
      if (fileInputRef.current) {
        fileInputRef.current.value = '';
      }
      setNotification({
        open: true,
        severity: 'success',
        message: 'Disclosure check succeeded!',
      });

      const maxLength = Math.max(...FLAG_ORDER.map((flag) => result.Content[flag]?.length || 0));
      const newFontSize = `${getFontSize(maxLength)}px`;

      setValueFontSize(newFontSize);
    } catch (error) {
      setNotification({
        open: true,
        severity: 'error',
        message: error.response?.data?.message || 'Failed to check disclosure',
      });
    }
  };

  const handleCloseNotification = (event, reason) => {
    if (reason === 'clickaway') {
      return;
    }
    setNotification({ ...notification, open: false });
  };

  useEffect(() => {
    let isMounted = true;
    const poll = async () => {
      let inProgress = true;
      const report = await reportService.getReport(report_id);
      if (isMounted) {
        console.log('Report', report);
        setAuthorName(report.AuthorName);
        setReportContent(report.Content);
        setInitialReportContent(report.Content);
<<<<<<< HEAD
=======
        setLoading(false);

        const maxLength = Math.max(...FLAG_ORDER.map((flag) => report.Content[flag]?.length || 0));
        const newFontSize = `${getFontSize(maxLength)}px`;

        setValueFontSize(newFontSize);

>>>>>>> 4f5821b1
        inProgress = report.Status === 'queued' || report.Status === 'in-progress';
      }

      if (inProgress) {
        setTimeout(poll, 2000);
      } else {
        setLoading(false);
      }
    };

    poll();

    return () => {
      isMounted = false;
    };
  }, []);

  const [startDate, setStartDate] = useState('');
  const [endDate, setEndDate] = useState('');
  const [activeTab, setActiveTab] = useState(0);

  const [filterMessage, setFilterMessage] = useState('');

  const handleTabChange = (event, newValue) => {
    setActiveTab(newValue);
  };
  const handleStartDateChange = (e) => setStartDate(e.target.value);
  const handleEndDateChange = (e) => setEndDate(e.target.value);

  function parseLocalDate(dateStr) {
    const [year, month, day] = dateStr.split('-');
    return new Date(Number(year), Number(month) - 1, Number(day));
  }

  const handleDateFilter = () => {
    setYearDropdownOpen(false);
    if (!startDate && !endDate) {
      setReportContent(initialReportContent);
      setFilterMessage('');
      return;
    }

    let start = startDate ? parseLocalDate(startDate) : null;
    let end = endDate ? parseLocalDate(endDate) : null;

    if (start && !end) {
      end = new Date();
    }

    if (!start && end) {
      start = new Date('1900-01-01');
    }

    if (start > end) {
      alert('Start date cannot be after End date.');
      return;
    }

    const filteredContent = {};
    FLAG_ORDER.forEach((flag) => {
      if (initialReportContent[flag]) {
        filteredContent[flag] = initialReportContent[flag].filter((item) => {
          if (!item?.Work?.PublicationDate) return true;
          const pubDate = new Date(item.Work.PublicationDate);

          if (pubDate < start) return false;
          if (pubDate > end) return false;

          return true;
        });
      } else {
        filteredContent[flag] = [];
      }
    });

    const displayStart = startDate
      ? parseLocalDate(startDate).toLocaleDateString('en-US', {
          year: 'numeric',
          month: 'short',
          day: 'numeric',
        })
      : 'earliest';
    const displayEnd = endDate
      ? parseLocalDate(endDate).toLocaleDateString('en-US', {
          year: 'numeric',
          month: 'short',
          day: 'numeric',
        })
      : 'today';

    setFilterMessage(`${displayStart} to ${displayEnd}`);

    setStartDate('');
    setEndDate('');

    setReportContent(filteredContent);

    const maxLength = Math.max(...FLAG_ORDER.map((flag) => reportContent[flag]?.length || 0));
    const newFontSize = `${getFontSize(maxLength)}px`;

    setValueFontSize(newFontSize);
  };

  const [review, setReview] = useState();

  function withPublicationDate(header, flag) {
    const publicationDateStr = flag.Work && flag.Work.PublicationDate;
    let formattedDate = 'N/A';
    if (publicationDateStr) {
      const publicationDate = new Date(publicationDateStr);
      formattedDate = publicationDate.toLocaleDateString('en-US', {
        year: 'numeric',
        month: 'short',
        day: 'numeric',
      });
    }
    return (
      <div style={{ display: 'flex', justifyContent: 'space-between', alignItems: 'center' }}>
        {header}
        <span className="fw-bold mt-3">{formattedDate}</span>
      </div>
    );
  }

  function multipleAffiliationsFlag(flag, index) {
    return (
      <div
        key={index}
        className="p-3 px-5 w-75 detail-item"
        style={{
          boxShadow: !isDisclosureChecked ? 'none' : flag.Disclosed ? greenBoxShadow : redBoxShadow,
        }}
      >
        {withPublicationDate(
          <h5 className="fw-bold mt-3">Author has multiple affiliations</h5>,
          flag
        )}
        <p>
          {authorName} is affiliated with multiple institutions in {get_paper_url(flag)}. Detected
          affiliations:
          <ul className="bulleted-list">
            {flag.Affiliations.map((item, index2) => {
              const key = `${index} ${index2}`;
              return (
                <li key={key}>
                  <a>{item}</a>
                </li>
              );
            })}
          </ul>
        </p>
      </div>
    );
  }

  function funderFlag(flag, index) {
    return (
      <div
        key={index}
        className="p-3 px-5 w-75 detail-item"
        style={{
          boxShadow: !isDisclosureChecked ? 'none' : flag.Disclosed ? greenBoxShadow : redBoxShadow,
        }}
      >
        {withPublicationDate(
          <h5 className="fw-bold mt-3">Funder is an Entity of Concern</h5>,
          flag
        )}
        <p>
          {get_paper_url(flag)} is funded by the following entities of concern:
          <ul className="bulleted-list">
            {flag.Funders.map((item, index2) => {
              const key = `${index} ${index2}`;
              return (
                <li key={key}>
                  <a>{item}</a>
                </li>
              );
            })}
          </ul>
          {flag.RawAcknowledements.length > 0 && (
            <>
              <strong>Acknowledgements Text</strong>
              <ul className="bulleted-list">
                {flag.RawAcknowledements.map((item, index2) => {
                  const key = `ack-${index} ${index2}`;
                  return <li key={key}>{item}</li>;
                })}
              </ul>
            </>
          )}
        </p>
      </div>
    );
  }

  function publisherFlag(flag, index) {
    return (
      <div
        key={index}
        className="p-3 px-5 w-75 detail-item"
        style={{
          boxShadow: !isDisclosureChecked ? 'none' : flag.Disclosed ? greenBoxShadow : redBoxShadow,
        }}
      >
        {withPublicationDate(
          <h5 className="fw-bold mt-3">Publisher is an Entity of Concern</h5>,
          flag
        )}
        <p>
          {get_paper_url(flag)} is published by the following entities of concern:
          <ul className="bulleted-list">
            {flag.Publishers.map((item, index2) => {
              const key = `${index} ${index2}`;
              return (
                <li key={key}>
                  <a>{item}</a>
                </li>
              );
            })}
          </ul>
        </p>
      </div>
    );
  }

  function coauthorFlag(flag, index) {
    return (
      <div
        key={index}
        className="p-3 px-5 w-75 detail-item"
        style={{
          boxShadow: !isDisclosureChecked ? 'none' : flag.Disclosed ? greenBoxShadow : redBoxShadow,
        }}
      >
        {withPublicationDate(
          <h5 className="fw-bold mt-3">Co-authors are high-risk entities</h5>,
          flag
        )}
        <p>
          The following co-authors of {get_paper_url(flag)} are high-risk entities:
          <ul className="bulleted-list">
            {flag.Coauthors.map((item, index2) => {
              const key = `${index} ${index2}`;
              return (
                <li key={key}>
                  <a>{item}</a>
                </li>
              );
            })}
          </ul>
        </p>
      </div>
    );
  }

  function coauthorAffiliationFlag(flag, index) {
    return (
      <div
        key={index}
        className="p-3 px-5 w-75 detail-item"
        style={{
          boxShadow: !isDisclosureChecked ? 'none' : flag.Disclosed ? greenBoxShadow : redBoxShadow,
        }}
      >
        {withPublicationDate(
          <h5 className="fw-bold mt-3">Co-authors are affiliated with Entities of Concern</h5>,
          flag
        )}
        <p>
          Some authors of {get_paper_url(flag)} are affiliated with entities of concern:
          <ul className="bulleted-list">
            {flag.Affiliations.map((item, index2) => {
              const key = `${index} ${index2}`;
              return (
                <li key={key}>
                  <a>{item}</a>
                </li>
              );
            })}
          </ul>
          <strong>Affiliated Authors</strong>
          <ul className="bulleted-list">
            {flag.Coauthors.map((item, index2) => {
              const key = `${index} ${index2}`;
              return (
                <li key={key}>
                  <a>{item}</a>
                </li>
              );
            })}
          </ul>
        </p>
      </div>
    );
  }

  function authorAffiliationFlag(flag, index) {
    return (
      <div
        key={index}
        className="p-3 px-5 w-75 detail-item"
        style={{
          boxShadow: !isDisclosureChecked ? 'none' : flag.Disclosed ? greenBoxShadow : redBoxShadow,
        }}
      >
        {withPublicationDate(
          <h5 className="fw-bold mt-3">Author is affiliated with an Entity of Concern</h5>,
          flag
        )}
        <div>
          {authorName} is affiliated with an entity of concern in {get_paper_url(flag)}.<p></p>
          <strong>Detected Affiliations</strong>
          <ul className="bulleted-list">
            {flag.Affiliations.map((item, index2) => {
              const key = `${index} ${index2}`;
              return (
                <li key={key}>
                  <a>{item}</a>
                </li>
              );
            })}
          </ul>
        </div>
      </div>
    );
  }

  function acknowledgementFlag(flag, index) {
    return (
      <div
        key={index}
        className="p-3 px-5 w-75 detail-item"
        style={{
          boxShadow: !isDisclosureChecked ? 'none' : flag.Disclosed ? greenBoxShadow : redBoxShadow,
        }}
      >
        {withPublicationDate(
          <h5 className="fw-bold mt-3">Acknowledgements possibly contain Talent Contracts</h5>,
          flag
        )}
        <p>
          {flag.Entities > 0 ? (
            <>{get_paper_url(flag)} acknowledges the following entities of concern:</>
          ) : (
            <>Some acknowledged entities in {get_paper_url(flag)} may be foreign entities.</>
          )}
          <ul className="bulleted-list">
            {flag.Entities.map((item, index2) => {
              const key = `${index} ${index2}`;
              return (
                <li key={key}>
                  <a>
                    "{item.Entity}"{' was detected in '}
                    <text style={{ fontWeight: 'bold', textDecoration: 'underline' }}>
                      {item.Sources.join(', ')}
                    </text>
                    {' as '}
                    {item.Aliases.map((element) => `"${element}"`).join(', ')}
                  </a>
                </li>
              );
            })}
          </ul>
          <strong>Acknowledgement Text</strong>
          {flag.RawAcknowledements.map((item, index3) => {
            return <p key={index3}>{item}</p>;
          })}
          <p>{}</p>
        </p>
      </div>
    );
  }

  function universityFacultyFlag(flag, index) {
    return (
      <div
        key={index}
        className="p-3 px-5 w-75 detail-item"
        style={{
          boxShadow: !isDisclosureChecked ? 'none' : flag.Disclosed ? greenBoxShadow : redBoxShadow,
        }}
      >
        <h5 className="fw-bold mt-3">
          The author may potentially be linked with an Entity of Concern
        </h5>
        <p>
          {flag.Message}
          Relevant Webpage:{' '}
          <a href={flag.UniversityUrl} target="_blank" rel="noopener noreferrer">
            {flag.UniversityUrl}
          </a>
        </p>
      </div>
    );
  }

  const [showDisclosed, setShowDisclosed] = useState(false);
  const [showUndisclosed, setShowUndisclosed] = useState(false);
  const disclosedItems = (reportContent[review] || []).filter((item) => item.Disclosed);
  const undisclosedItems = (reportContent[review] || []).filter((item) => !item.Disclosed);
  const [sortOrder, setSortOrder] = useState('desc');

  function renderFlags(items) {
    if (!items) {
      setReview(false);
      return null;
    }

    const sortedItems = [...items].sort((a, b) => {
      const dateA =
        a.Work && a.Work.PublicationDate ? new Date(a.Work.PublicationDate).getTime() : 0;
      const dateB =
        b.Work && b.Work.PublicationDate ? new Date(b.Work.PublicationDate).getTime() : 0;
      return sortOrder === 'asc' ? dateA - dateB : dateB - dateA;
    });

    return sortedItems.map((flag, index) => {
      switch (review) {
        case TALENT_CONTRACTS:
          return acknowledgementFlag(flag, index);
        case ASSOCIATIONS_WITH_DENIED_ENTITIES:
          return acknowledgementFlag(flag, index);
        case HIGH_RISK_FUNDERS:
          return funderFlag(flag, index);
        case AUTHOR_AFFILIATIONS:
          return authorAffiliationFlag(flag, index);
        case POTENTIAL_AUTHOR_AFFILIATIONS:
          return universityFacultyFlag(flag, index);
        case MISC_HIGH_RISK_AFFILIATIONS:
          return PRFlag(flag, index);
        case COAUTHOR_AFFILIATIONS:
          return coauthorAffiliationFlag(flag, index);
        default:
          return null;
      }
    });
  }

  function PRFlag(flag, index) {
    const connections = flag.Connections || [];
    return (
      <div
        key={index}
        className="p-3 px-5 w-75 detail-item"
        style={{
          boxShadow: !isDisclosureChecked ? 'none' : flag.Disclosed ? greenBoxShadow : redBoxShadow,
        }}
      >
        {true && (
          <>
            {connections.length == 0 ? (
              <>
                <h5 className="fw-bold mt-3">
                  The author or an associate may be mentioned in a Press Release
                </h5>
              </>
            ) : connections.length == 1 ? (
              <>
                <h5 className="fw-bold mt-3">
                  The author's associate may be mentioned in a Press Release
                </h5>
              </>
            ) : connections.length === 2 ? (
              <>
                <h5 className="fw-bold mt-3">
                  The author may potentially be connected to an entity/individual mentioned in a
                  Press Release
                </h5>
              </>
            ) : null}
          </>
        )}
        <p>
          {flag.Message}
          <p />
          <>
            {connections.length === 0 ? (
              <>
                <strong>Press Release</strong>
                <ul className="bulleted-list">
                  <li>
                    <a href={flag.DocUrl} target="_blank" rel="noopener noreferrer">
                      {flag.DocTitle}
                    </a>
                  </li>
                </ul>
              </>
            ) : connections.length === 1 ? (
              <>
                {flag.FrequentCoauthor ? (
                  <>Frequent Coauthor: {flag.FrequentCoauthor}</>
                ) : (
                  <>
                    <strong>Relevant Document</strong>
                    <ul className="bulleted-list">
                      <li>
                        <a
                          href={flag.Connections[0].DocUrl}
                          target="_blank"
                          rel="noopener noreferrer"
                        >
                          {flag.Connections[0].DocTitle}
                        </a>{' '}
                      </li>
                    </ul>
                  </>
                )}
                <strong>Press Release</strong>
                <ul className="bulleted-list">
                  <li>
                    <a href={flag.DocUrl} target="_blank" rel="noopener noreferrer">
                      {flag.DocTitle}
                    </a>
                  </li>
                </ul>
              </>
            ) : connections.length == 2 ? (
              <>
                <strong>Relevant Documents</strong>
                <ul className="bulleted-list">
                  <li>
                    <a href={flag.Connections[0].DocUrl} target="_blank" rel="noopener noreferrer">
                      {flag.Connections[0].DocTitle}
                    </a>
                  </li>
                  <li>
                    <a href={flag.Connections[1].DocUrl} target="_blank" rel="noopener noreferrer">
                      {flag.Connections[1].DocTitle}
                    </a>
                  </li>
                </ul>
                <strong>Press Release</strong>
                <ul className="bulleted-list">
                  <li>
                    <a href={flag.DocUrl} target="_blank" rel="noopener noreferrer">
                      {flag.DocTitle}
                    </a>
                  </li>
                </ul>
              </>
            ) : null}
          </>
        </p>
        <p>
          <>
            <strong>Entity/individual mentioned</strong>
            <ul className="bulleted-list">
              {[flag.EntityMentioned].map((item, index2) => {
                const key = `${index} ${index2}`;
                return (
                  <li key={key}>
                    <a>{item}</a>
                  </li>
                );
              })}
            </ul>
          </>
          <strong>Potential affiliate(s)</strong>
          <ul className="bulleted-list">
            {flag.DocEntities.map((item, index2) => {
              const key = `${index} ${index2}`;
              return (
                <li key={key}>
                  <a>{item}</a>
                </li>
              );
            })}
          </ul>
        </p>
      </div>
    );
  }

  // function formalRelationFlag(flag, index) {
  //   return (
  //     <li key={index} className='p-3 px-5 w-75 detail-item'>
  //       {withPublicationDate(<h5 className='fw-bold mt-3'>{flag.title}</h5>, flag)}
  //       <p>{wrapLinks(flag.message)}</p>
  //     </li>
  //   )
  // }

  const [showPopover, setShowPopover] = useState(false);

<<<<<<< HEAD
  const handleResetFilter = () => {
    setStartDate('');
    setEndDate('');
    setReportContent(initialReportContent);
  };

  const togglePopover = () => {
    setShowPopover(!showPopover);
  };
=======
>>>>>>> 4f5821b1
  function wrapLinks(origtext) {
    const linkStart = Math.max(origtext.indexOf('https://'), origtext.indexOf('http://'));
    if (linkStart === -1) {
      return [origtext];
    }
    const message = origtext.slice(0, linkStart);
    const link = origtext.slice(linkStart);
    return [
      message,
      <a href={link} target="_blank" rel="noopener noreferrer">
        {link}
      </a>,
    ];
  }

  const items = review ? reportContent[review] || [] : [];
  const hasDates = items.some(
    (item) => item?.Work?.PublicationDate && !isNaN(new Date(item.Work.PublicationDate).getTime())
  );
  const goBack = useGoBack('/');

  const dropdownFilterRef = useOutsideClick(() => {
    setYearDropdownOpen(false);
  });

  const dropdownDownloadRef = useOutsideClick(() => {
    setDownloadDropdownOpen(false);
  });

  return (
    <div className="basic-setup">
      <div className="grid grid-cols-2 gap-4">
        <div className="flex flex-row">
          <div
            className="detail-header"
            style={{
              display: 'flex',
              alignItems: 'center',
              justifyContent: 'space-between',
              margin: '0 auto',
              padding: '10px 0', // reduce padding
            }}
          >
            <button
              onClick={() => goBack()}
              className="btn text-dark mb-3"
              style={{ minWidth: '80px', display: 'flex', alignItems: 'center' }}
            >
              <svg
                width="16"
                height="16"
                viewBox="0 0 24 24"
                fill="none"
                xmlns="http://www.w3.org/2000/svg"
                style={{ marginRight: '8px' }}
              >
                <path
                  d="M10 19L3 12L10 5"
                  stroke="currentColor"
                  strokeWidth="2"
                  strokeLinecap="round"
                  strokeLinejoin="round"
                />
                <path
                  d="M3 12H21"
                  stroke="currentColor"
                  strokeWidth="2"
                  strokeLinecap="round"
                  strokeLinejoin="round"
                />
              </svg>
              Back
            </button>
            <div style={{ textAlign: 'center' }}>
              <h5 className="m-0">{authorName}</h5>
              <b className="m-0 p-0" style={{ fontSize: 'small' }}>
                {institutions.join(', ')}
              </b>
            </div>
            <div>
              <div className="dropdown" ref={dropdownFilterRef}>
                <style>
                  {`
                    .form-control::placeholder {
                      color: #888;
                    }
                  `}
                </style>
                <button
                  className="btn dropdown-toggle"
                  type="button"
                  onClick={() => setYearDropdownOpen(!yearDropdownOpen)}
                  style={{
                    backgroundColor: 'rgb(160, 160, 160)',
                    border: 'none',
                    color: 'white',
                    width: '200px',
                    fontWeight: 'bold',
                    fontSize: '14px',
                  }}
                >
                  Filter by Timeline
                </button>
                {yearDropdownOpen && (
                  <div
                    className="dropdown-menu show p-2"
                    style={{
                      width: '200px',
                      backgroundColor: 'rgb(160, 160, 160)',
                      border: 'none',
                      right: 0,
                      marginTop: '5px',
                      color: 'white',
                      fontWeight: 'bold',
                      fontSize: '14px',
                      justifyContent: 'center',
                      alignItems: 'center',
                      display: 'flex',
                      flexDirection: 'column',
                    }}
                  >
                    <div className="form-group" style={{ marginBottom: '10px', width: '100%' }}>
                      <label>Start Date</label>
                      <input
                        type="date"
                        className="form-control"
                        value={startDate}
                        max={todayStr}
                        onChange={handleStartDateChange}
                        style={{
                          backgroundColor: 'rgb(220, 220, 220)',
                          border: 'none',
                          outline: 'none',
                          color: 'black',
                          marginTop: '5px',
                          width: '100%',
                        }}
                      />
                    </div>
                    <div className="form-group" style={{ marginBottom: '10px', width: '100%' }}>
                      <label>End Date</label>
                      <input
                        type="date"
                        value={endDate}
                        max={todayStr}
                        onChange={handleEndDateChange}
                        className="form-control"
                        style={{
                          backgroundColor: 'rgb(220, 220, 220)',
                          border: 'none',
                          outline: 'none',
                          color: 'black',
                          marginTop: '5px',
                          width: '100%',
                        }}
                      />
                    </div>
                    <button
                      className="form-control"
                      type="submit"
                      onClick={handleDateFilter}
                      disabled={!(startDate || endDate)}
                      style={{
                        backgroundColor: 'black',
                        border: 'none',
                        color: 'white',
                        width: '100px',
                        fontWeight: 'bold',
                        fontSize: '14px',
                        cursor: startDate || endDate ? 'pointer' : 'default',
                        transition: 'background-color 0.3s',
                      }}
                    >
                      Submit
                    </button>
                  </div>
                )}
              </div>
            </div>
          </div>
          {/* Render the Tabs with the filterMessage */}
          <Tabs
            activeTab={activeTab}
            handleTabChange={handleTabChange}
            filterMessage={filterMessage}
          />
        </div>
        {activeTab === 0 && (
          <div className="d-flex justify-content-end mt-2 gap-2 px-2">
            <StyledWrapper>
              <button className="cssbuttons-io-button" onClick={handleFileUploadClick}>
                Verify with Disclosures
              </button>
            </StyledWrapper>
            <input
              type="file"
              ref={fileInputRef}
              style={{ display: 'none' }}
              multiple
              accept=".txt,.pdf"
              onChange={handleFileSelect}
            />
            <Snackbar
              open={notification.open}
              autoHideDuration={2000}
              onClose={handleCloseNotification}
              anchorOrigin={{ vertical: 'top', horizontal: 'right' }}
            >
              <Alert onClose={handleCloseNotification} severity={notification.severity}>
                {notification.message}
              </Alert>
            </Snackbar>
            <div ref={dropdownDownloadRef}>
              <DownloadButton
                reportId={report_id}
                isOpen={downloadDropdownOpen}
                setIsOpen={() => setDownloadDropdownOpen(!downloadDropdownOpen)}
              />
            </div>
          </div>
        )}
      </div>
      {activeTab === 0 && (
        <>
          {loading && (
            <div class="d-flex justify-content-start">
              <div class="spinner-border text-secondary ms-5 mb-3" role="status" />
            </div>
<<<<<<< HEAD
          )}
          <div
            className="d-flex w-100 flex-column align-items-center"
            style={{ color: 'rgb(78, 78, 78)', marginTop: '0px' }}
          >
            <div style={{ fontSize: 'large', fontWeight: 'bold' }}>Total Score</div>
            <div style={{ fontSize: '60px', fontWeight: 'bold' }}>
              {Object.keys(reportContent || {})
                .map((name) => (reportContent[name] || []).length)
                .reduce((prev, curr) => prev + curr, 0)}
=======

            <div
              style={{
                display: 'flex',
                justifyContent: 'space-around',
                flexWrap: 'wrap',
                marginTop: '20px',
              }}
            >
              {FLAG_ORDER.map((flag, index) => {
                const flagCount = reportContent[flag] ? reportContent[flag].length : 0;
                const isSelected = review === flag;
                return (
                  <ConcernVisualizer
                    title={TitlesAndDescriptions[flag].title}
                    hoverText={TitlesAndDescriptions[flag].desc}
                    value={flagCount}
                    speedometerHoverText={`${flagCount} Issues`}
                    onReview={() => setReview(flag)}
                    key={index}
                    selected={isSelected}
                    valueFontSize={valueFontSize}
                  />
                );
              })}
>>>>>>> 4f5821b1
            </div>
          </div>

          <div
            style={{
              display: 'flex',
              justifyContent: 'space-around',
              flexWrap: 'wrap',
              marginTop: '20px',
            }}
          >
            {FLAG_ORDER.map((flag, index) => {
              const flagCount = reportContent[flag] ? reportContent[flag].length : 0;
              const isSelected = review === flag;
              return (
                <ConcernVisualizer
                  title={TitlesAndDescriptions[flag].title}
                  hoverText={TitlesAndDescriptions[flag].desc}
                  value={flagCount}
                  speedometerHoverText={`${flagCount} Issues`}
                  onReview={() => setReview(flag)}
                  key={index}
                  selected={isSelected}
                />
              );
            })}
          </div>
          {review && (
            <div style={{ width: '100%', textAlign: 'center', marginTop: '50px' }}>
              {(() => {
                const items = reportContent[review] || [];
                const hasDates = items.some(
                  (item) =>
                    item?.Work?.PublicationDate &&
                    !isNaN(new Date(item.Work.PublicationDate).getTime())
                );
                if (!hasDates) return null;
                return (
                  <div
                    style={{
                      marginBottom: '20px',
                      display: 'flex',
                      alignItems: 'center',
                      justifyContent: 'center',
                      gap: '10px',
                    }}
                  >
                    <span style={{ marginRight: '10px' }}>Sort by Date</span>
                    <div onClick={toggleSortOrder} style={{ cursor: 'pointer' }}>
                      {sortOrder === 'asc' ? (
                        <ArrowUpwardIcon style={{ color: 'black' }} />
                      ) : (
                        <ArrowDownwardIcon style={{ color: 'black' }} />
                      )}
                    </div>
                  </div>
                );
              })()}

              {isDisclosureChecked ? (
                <>
                  <div
                    style={{
                      display: 'flex',
                      justifyContent: 'center',
                      gap: '20px',
                      margin: '10px auto',
                      width: 'fit-content',
                    }}
                  >
                    {/* Disclosed Button */}
                    {disclosedItems.length > 0 ? (
                      <button
                        onClick={() => {
                          setShowDisclosed(!showDisclosed);
                          if (!showDisclosed) setShowUndisclosed(false);
                        }}
                        style={{
                          backgroundColor: 'transparent',
                          color: 'green',
                          boxShadow: showDisclosed ? '0 0px 10px rgb(0, 183, 46)' : 'none',
                          borderRadius: '20px',
                          border: '2px solid green',
                          padding: '10px 10px',
                          cursor: 'pointer',
                          display: 'flex',
                          alignItems: 'center',
                          justifyContent: 'center',
                          width: '200px',
                          fontSize: '16px',
                          transition: 'background-color 0.3s, color 0.3s',
                        }}
                      >
                        <strong>Disclosed ({disclosedItems.length})</strong>
                        {showDisclosed ? (
                          <ArrowDropDownIcon
                            style={{ verticalAlign: 'middle', marginLeft: '8px' }}
                          />
                        ) : (
                          <ArrowRightIcon style={{ verticalAlign: 'middle', marginLeft: '8px' }} />
                        )}
                      </button>
                    ) : (
                      <div
                        style={{
                          color: 'green',
                          textAlign: 'center',
                          padding: '10px 20px',
                          border: '2px solid green',
                          borderRadius: '20px',
                          width: '200px',
                        }}
                      >
                        <strong>Disclosed (0)</strong>
                      </div>
                    )}

                    {/* Undisclosed Button */}
                    {undisclosedItems.length > 0 ? (
                      <button
                        onClick={() => {
                          setShowUndisclosed(!showUndisclosed);
                          if (!showUndisclosed) setShowDisclosed(false);
                        }}
                        style={{
                          backgroundColor: 'transparent',
                          color: 'red',
                          boxShadow: showUndisclosed ? '0 0px 10px rgb(255, 0, 0)' : 'none',
                          borderRadius: '20px',
                          border: '2px solid red',
                          padding: '10px 10px',
                          cursor: 'pointer',
                          display: 'flex',
                          alignItems: 'center',
                          justifyContent: 'center',
                          width: '200px',
                          fontSize: '16px',
                          transition: 'background-color 0.3s, color 0.3s',
                        }}
                      >
                        <strong>Undisclosed ({undisclosedItems.length})</strong>
                        {showUndisclosed ? (
                          <ArrowDropDownIcon
                            style={{ verticalAlign: 'middle', marginLeft: '8px' }}
                          />
                        ) : (
                          <ArrowRightIcon style={{ verticalAlign: 'middle', marginLeft: '8px' }} />
                        )}
                      </button>
                    ) : (
                      <div
                        style={{
                          color: 'red',
                          textAlign: 'center',
                          padding: '10px 20px',
                          border: '2px solid red',
                          borderRadius: '20px',
                          width: '200px',
                        }}
                      >
                        <strong>Undisclosed (0)</strong>
                      </div>
                    )}
                  </div>

                  {/* Content areas for disclosed and undisclosed items */}
                  {/* Display flags below buttons */}
                  <div style={{ width: '100%', marginTop: '20px' }}>
                    {showDisclosed && (
                      <div
                        style={{
                          width: '100%',
                          maxWidth: '1200px',
                          margin: '10px auto',
                          display: 'flex',
                          flexDirection: 'column',
                          alignItems: 'center',
                        }}
                      >
                        {renderFlags(disclosedItems)}
                      </div>
                    )}

                    {showUndisclosed && (
                      <div
                        style={{
                          width: '100%',
                          maxWidth: '1200px',
                          margin: '10px auto',
                          display: 'flex',
                          flexDirection: 'column',
                          alignItems: 'center',
                        }}
                      >
                        {renderFlags(undisclosedItems)}
                      </div>
                    )}
                  </div>
                </>
              ) : (
                <div
                  style={{
                    width: '100%',
                    maxWidth: '1200px',
                    margin: '0 auto',
                    display: 'flex',
                    flexDirection: 'column',
                    alignItems: 'center',
                  }}
                >
                  {renderFlags(reportContent[review])}
                </div>
              )}
            </div>
          )}
        </>
      )}

      {activeTab === 1 && <Graph authorName={authorName} reportContent={reportContent} />}
    </div>
  );
};

const popoverStyles = {
  position: 'absolute',
  top: '30px',
  left: '50%',
  transform: 'translateX(-50%)',
  zIndex: 1,
  backgroundColor: '#fff',
  border: '1px solid rgba(0, 0, 0, 0.2)',
  boxShadow: '0 0.5rem 1rem rgba(0, 0, 0, 0.15)',
  borderRadius: '0.3rem',
  padding: '0.5rem',
  width: '200px',
};

const buttonStyles = {
  marginLeft: '5px',
  width: '14px',
  height: '14px',
  padding: '1px 0',
  borderRadius: '7.5px',
  textAlign: 'center',
  fontSize: '8px',
  lineHeight: '1.42857',
  border: '1px solid grey',
  borderWidth: '1px',
  backgroundColor: 'transparent',
  color: 'grey',
  position: 'relative',
  boxShadow: 'none',
};

const StyledWrapper = styled.div`
  position: relative;

  .cssbuttons-io-button {
    position: relative;
    transition: all 0.3s ease-in-out;
    box-shadow: 0px 10px 20px rgba(0, 0, 0, 0.2);
    padding-block: 0.5rem;
    padding-inline: 0.75rem;
    background-color: rgb(0 107 179);
    border-radius: 9999px;
    display: flex;
    align-items: center;
    justify-content: center;
    cursor: pointer;
    color: #ffff;
    gap: 10px;
    font-weight: bold;
    border: 3px solid #ffffff4d;
    outline: none;
    overflow: hidden;
    font-size: 15px;
  }

  .cssbuttons-io-button:hover {
    transform: scale(1.009);
    border-color: #fff9;
  }
`;

export default ItemDetails;<|MERGE_RESOLUTION|>--- conflicted
+++ resolved
@@ -104,11 +104,8 @@
   const [institutions, setInstitutions] = useState([]);
   const [initialReportContent, setInitialReportContent] = useState({});
   const [isDisclosureChecked, setDisclosureChecked] = useState(false);
-<<<<<<< HEAD
   const [loading, setLoading] = useState(true);
-=======
   const [valueFontSize, setValueFontSize] = useState(`${BaseFontSize}px`);
->>>>>>> 4f5821b1
 
   // box shadow for disclosed/undisclosed buttons
   const greenBoxShadow = '0 0px 10px rgb(0, 183, 46)';
@@ -199,16 +196,12 @@
         setAuthorName(report.AuthorName);
         setReportContent(report.Content);
         setInitialReportContent(report.Content);
-<<<<<<< HEAD
-=======
-        setLoading(false);
 
         const maxLength = Math.max(...FLAG_ORDER.map((flag) => report.Content[flag]?.length || 0));
         const newFontSize = `${getFontSize(maxLength)}px`;
 
         setValueFontSize(newFontSize);
 
->>>>>>> 4f5821b1
         inProgress = report.Status === 'queued' || report.Status === 'in-progress';
       }
 
@@ -794,18 +787,6 @@
 
   const [showPopover, setShowPopover] = useState(false);
 
-<<<<<<< HEAD
-  const handleResetFilter = () => {
-    setStartDate('');
-    setEndDate('');
-    setReportContent(initialReportContent);
-  };
-
-  const togglePopover = () => {
-    setShowPopover(!showPopover);
-  };
-=======
->>>>>>> 4f5821b1
   function wrapLinks(origtext) {
     const linkStart = Math.max(origtext.indexOf('https://'), origtext.indexOf('http://'));
     if (linkStart === -1) {
@@ -1034,7 +1015,6 @@
             <div class="d-flex justify-content-start">
               <div class="spinner-border text-secondary ms-5 mb-3" role="status" />
             </div>
-<<<<<<< HEAD
           )}
           <div
             className="d-flex w-100 flex-column align-items-center"
@@ -1045,33 +1025,6 @@
               {Object.keys(reportContent || {})
                 .map((name) => (reportContent[name] || []).length)
                 .reduce((prev, curr) => prev + curr, 0)}
-=======
-
-            <div
-              style={{
-                display: 'flex',
-                justifyContent: 'space-around',
-                flexWrap: 'wrap',
-                marginTop: '20px',
-              }}
-            >
-              {FLAG_ORDER.map((flag, index) => {
-                const flagCount = reportContent[flag] ? reportContent[flag].length : 0;
-                const isSelected = review === flag;
-                return (
-                  <ConcernVisualizer
-                    title={TitlesAndDescriptions[flag].title}
-                    hoverText={TitlesAndDescriptions[flag].desc}
-                    value={flagCount}
-                    speedometerHoverText={`${flagCount} Issues`}
-                    onReview={() => setReview(flag)}
-                    key={index}
-                    selected={isSelected}
-                    valueFontSize={valueFontSize}
-                  />
-                );
-              })}
->>>>>>> 4f5821b1
             </div>
           </div>
 
@@ -1095,6 +1048,7 @@
                   onReview={() => setReview(flag)}
                   key={index}
                   selected={isSelected}
+                    valueFontSize={valueFontSize}
                 />
               );
             })}
