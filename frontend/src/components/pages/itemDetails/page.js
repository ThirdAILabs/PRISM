// src/ItemDetails.js
import React, { useEffect, useRef, useState } from 'react';
import { useNavigate, useParams } from 'react-router-dom';
import {
  TALENT_CONTRACTS,
  ASSOCIATIONS_WITH_DENIED_ENTITIES,
  HIGH_RISK_FUNDERS,
  AUTHOR_AFFILIATIONS,
  POTENTIAL_AUTHOR_AFFILIATIONS,
  MISC_HIGH_RISK_AFFILIATIONS,
  COAUTHOR_AFFILIATIONS,
} from '../../../constants/constants.js';
import ConcernVisualizer, { BaseFontSize, getFontSize } from '../../ConcernVisualization.js';
import Graph from '../../common/graph/graph.js';
import Tabs from '../../common/tools/Tabs.js';
import DownloadButton from '../../common/tools/button/downloadButton.js';
import { reportService } from '../../../api/reports.js';
import styled from 'styled-components';
import ArrowDropDownIcon from '@mui/icons-material/ArrowDropDown';
import ArrowRightIcon from '@mui/icons-material/ArrowRight';
import ArrowUpwardIcon from '@mui/icons-material/ArrowUpward';
import ArrowDownwardIcon from '@mui/icons-material/ArrowDownward';
import Shimmer from './Shimmer.js';
import MuiAlert from '@mui/material/Alert';
import { Snackbar } from '@mui/material';
import useGoBack from '../../../hooks/useGoBack.js';
import useOutsideClick from '../../../hooks/useOutsideClick.js';

const FLAG_ORDER = [
  TALENT_CONTRACTS,
  ASSOCIATIONS_WITH_DENIED_ENTITIES,
  HIGH_RISK_FUNDERS,
  AUTHOR_AFFILIATIONS,
  POTENTIAL_AUTHOR_AFFILIATIONS,
  MISC_HIGH_RISK_AFFILIATIONS,
  COAUTHOR_AFFILIATIONS,
];

const Alert = React.forwardRef(function Alert(props, ref) {
  return <MuiAlert elevation={6} ref={ref} variant="filled" {...props} />;
});

const todayStr = new Date().toISOString().split('T')[0];

const TitlesAndDescriptions = {
  [TALENT_CONTRACTS]: {
    title: 'Talent Contracts',
    desc: 'These papers are funded by talent programs run by foreign governents that intend to recruit high-performing researchers.',
  },
  [ASSOCIATIONS_WITH_DENIED_ENTITIES]: {
    title: 'Funding from Denied Entities',
    desc: 'Some of the parties involved in these papers are in denied entity lists of government agencies.',
  },
  [HIGH_RISK_FUNDERS]: {
    title: 'High Risk Funding Sources',
    desc: 'These papers are funded by sources that have close ties to high-risk foreign governments.',
  },
  [AUTHOR_AFFILIATIONS]: {
    title: 'Affiliations with High Risk Foreign Institutes',
    desc: 'These papers list the queried author as being affiliated with a high-risk foreign institute.',
  },
  [POTENTIAL_AUTHOR_AFFILIATIONS]: {
    title: 'Appointments at High Risk Foreign Institutes*',
    desc: 'The author may have an appointment at a high-risk foreign institute.\n\n*Collated information from the web, might contain false positives.',
  },
  [MISC_HIGH_RISK_AFFILIATIONS]: {
    title: 'Miscellaneous High Risk Connections*',
    desc: 'The author or an associate may be mentioned in a press release.\n\n*Collated information from the web, might contain false positives.',
  },
  [COAUTHOR_AFFILIATIONS]: {
    title: "Co-authors' affiliations with High Risk Foreign Institutes",
    desc: 'Co-authors in these papers are affiliated with high-risk foreign institutes.',
  },
};

const get_paper_url = (flag) => {
  return (
    <>
      <a href={flag.Work.WorkUrl} target="_blank" rel="noopener noreferrer">
        {flag.Work.DisplayName}
      </a>
      {flag.Work.OaUrl && (
        <text>
          {' '}
          [
          <a href={flag.Work.OaUrl} target="_blank" rel="noopener noreferrer">
            full text
          </a>
          ]
        </text>
      )}
    </>
  );
};

const ItemDetails = () => {
  const navigate = useNavigate();
  const { report_id } = useParams();

  const [yearDropdownOpen, setYearDropdownOpen] = useState(false);
  const [downloadDropdownOpen, setDownloadDropdownOpen] = useState(false);
  const [reportContent, setReportContent] = useState({});
  const [authorName, setAuthorName] = useState('');
  const [institutions, setInstitutions] = useState([]);
  const [initialReportContent, setInitialReportContent] = useState({});
  const [isDisclosureChecked, setDisclosureChecked] = useState(false);
  const [loading, setLoading] = useState(true);
  const [valueFontSize, setValueFontSize] = useState(`${BaseFontSize}px`);
  const [reportMetadata, setReportMetadata] = useState({});

  // box shadow for disclosed/undisclosed buttons
  const greenBoxShadow = '0 0px 10px rgb(0, 183, 46)';
  const redBoxShadow = '0 0px 10px rgb(255, 0, 0)';

  const toggleSortOrder = () => {
    setSortOrder((prevOrder) => (prevOrder === 'asc' ? 'desc' : 'asc'));
  };

  const [notification, setNotification] = useState({
    open: false,
    severity: '',
    message: '',
  });

  const fileInputRef = useRef(null);

  const handleFileUploadClick = () => {
    if (fileInputRef.current) {
      fileInputRef.current.click();
    }
  };

  const handleFileSelect = async (event) => {
    const files = Array.from(event.target.files);
    if (files.length === 0) {
      setNotification({
        open: true,
        severity: 'error',
        message: 'No files selected',
      });
      return;
    }
    await handleSubmit(files);
  };

  const handleSubmit = async (files) => {
    if (!files || files.length === 0) {
      setNotification({
        open: true,
        severity: 'error',
        message: 'No files selected',
      });
      return;
    }

    try {
      const result = await reportService.checkDisclosure(report_id, files);
      const { Content, ...metadata } = result;
      setReportContent(Content);
      setInitialReportContent(Content);
      setDisclosureChecked(true);

      setReportMetadata({
        ...metadata,
        ContainsDisclosure: true,
        ContainsReportContent: true,
      });

      if (fileInputRef.current) {
        fileInputRef.current.value = '';
      }
      setNotification({
        open: true,
        severity: 'success',
        message: 'Disclosure check succeeded!',
      });

      const maxLength = Math.max(...FLAG_ORDER.map((flag) => result.Content[flag]?.length || 0));
      const newFontSize = `${getFontSize(maxLength)}px`;

      setValueFontSize(newFontSize);
    } catch (error) {
      setNotification({
        open: true,
        severity: 'error',
        message: error.response?.data?.message || 'Failed to check disclosure',
      });
    }
  };

  const handleCloseNotification = (event, reason) => {
    if (reason === 'clickaway') {
      return;
    }
    setNotification({ ...notification, open: false });
  };

  useEffect(() => {
    let isMounted = true;
    const poll = async () => {
      let inProgress = true;
      const report = await reportService.getReport(report_id);
<<<<<<< HEAD
      const { Content, ...metadata } = report;
      if (Content && Object.keys(Content).length > 0 && isMounted) {
        console.log('Report', report);
        setAuthorName(report.AuthorName);
        setReportContent(Content);
        setInitialReportContent(Content);
        setReportMetadata({
          ...metadata,
          ContainsReportContent: true,
        });
        setLoading(false);
=======
      if (isMounted) {
        console.log('Report', report);
        setAuthorName(report.AuthorName);
        setReportContent(report.Content);
        setInitialReportContent(report.Content);
>>>>>>> 82b9c04b

        const maxLength = Math.max(...FLAG_ORDER.map((flag) => report.Content[flag]?.length || 0));
        const newFontSize = `${getFontSize(maxLength)}px`;

        setValueFontSize(newFontSize);

        inProgress = report.Status === 'queued' || report.Status === 'in-progress';
      }

      if (inProgress) {
        setTimeout(poll, 2000);
      } else {
        setLoading(false);
      }
    };

    poll();

    return () => {
      isMounted = false;
    };
  }, []);

  const [startDate, setStartDate] = useState('');
  const [endDate, setEndDate] = useState('');
  const [activeTab, setActiveTab] = useState(0);

  const [filterMessage, setFilterMessage] = useState('');

  const handleTabChange = (event, newValue) => {
    setActiveTab(newValue);
  };
  const handleStartDateChange = (e) => setStartDate(e.target.value);
  const handleEndDateChange = (e) => setEndDate(e.target.value);

  function parseLocalDate(dateStr) {
    const [year, month, day] = dateStr.split('-');
    return new Date(Number(year), Number(month) - 1, Number(day));
  }

  const handleDateFilter = () => {
    setYearDropdownOpen(false);
    if (!startDate && !endDate) {
      setReportContent(initialReportContent);
      setFilterMessage('');
      return;
    }

    let start = startDate ? parseLocalDate(startDate) : null;
    let end = endDate ? parseLocalDate(endDate) : null;

    if (start && !end) {
      end = new Date();
    }

    if (!start && end) {
      start = new Date('1900-01-01');
    }

    if (start > end) {
      alert('Start date cannot be after End date.');
      return;
    }

    const filteredContent = {};
    FLAG_ORDER.forEach((flag) => {
      if (initialReportContent[flag]) {
        filteredContent[flag] = initialReportContent[flag].filter((item) => {
          if (!item?.Work?.PublicationDate) return true;
          const pubDate = new Date(item.Work.PublicationDate);

          if (pubDate < start) return false;
          if (pubDate > end) return false;

          return true;
        });
      } else {
        filteredContent[flag] = [];
      }
    });

    const displayStart = startDate
      ? parseLocalDate(startDate).toLocaleDateString('en-US', {
        year: 'numeric',
        month: 'short',
        day: 'numeric',
      })
      : 'earliest';
    const displayEnd = endDate
      ? parseLocalDate(endDate).toLocaleDateString('en-US', {
        year: 'numeric',
        month: 'short',
        day: 'numeric',
      })
      : 'today';

    setFilterMessage(`${displayStart} to ${displayEnd}`);

    setStartDate('');
    setEndDate('');

    setReportContent(filteredContent);
    setReportMetadata({
      ...reportMetadata,
      TimeRange: `${displayStart} to ${displayEnd}`,
    });

    const maxLength = Math.max(...FLAG_ORDER.map((flag) => reportContent[flag]?.length || 0));
    const newFontSize = `${getFontSize(maxLength)}px`;

    setValueFontSize(newFontSize);
  };

  const [review, setReview] = useState();

  function withPublicationDate(header, flag) {
    const publicationDateStr = flag.Work && flag.Work.PublicationDate;
    let formattedDate = 'N/A';
    if (publicationDateStr) {
      const publicationDate = new Date(publicationDateStr);
      formattedDate = publicationDate.toLocaleDateString('en-US', {
        year: 'numeric',
        month: 'short',
        day: 'numeric',
      });
    }
    return (
      <div style={{ display: 'flex', justifyContent: 'space-between', alignItems: 'center' }}>
        {header}
        <span className="fw-bold mt-3">{formattedDate}</span>
      </div>
    );
  }

  function multipleAffiliationsFlag(flag, index) {
    return (
      <div
        key={index}
        className="p-3 px-5 w-75 detail-item"
        style={{
          boxShadow: !isDisclosureChecked ? 'none' : flag.Disclosed ? greenBoxShadow : redBoxShadow,
        }}
      >
        {withPublicationDate(
          <h5 className="fw-bold mt-3">Author has multiple affiliations</h5>,
          flag
        )}
        <p>
          {authorName} is affiliated with multiple institutions in {get_paper_url(flag)}. Detected
          affiliations:
          <ul className="bulleted-list">
            {flag.Affiliations.map((item, index2) => {
              const key = `${index} ${index2}`;
              return (
                <li key={key}>
                  <a>{item}</a>
                </li>
              );
            })}
          </ul>
        </p>
      </div>
    );
  }

  function funderFlag(flag, index) {
    return (
      <div
        key={index}
        className="p-3 px-5 w-75 detail-item"
        style={{
          boxShadow: !isDisclosureChecked ? 'none' : flag.Disclosed ? greenBoxShadow : redBoxShadow,
        }}
      >
        {withPublicationDate(
          <h5 className="fw-bold mt-3">Funder is an Entity of Concern</h5>,
          flag
        )}
        <p>
          {get_paper_url(flag)} is funded by the following entities of concern:
          <ul className="bulleted-list">
            {flag.Funders.map((item, index2) => {
              const key = `${index} ${index2}`;
              return (
                <li key={key}>
                  <a>{item}</a>
                </li>
              );
            })}
          </ul>
          {flag.RawAcknowledements.length > 0 && (
            <>
              <strong>Acknowledgements Text</strong>
              <ul className="bulleted-list">
                {flag.RawAcknowledements.map((item, index2) => {
                  const key = `ack-${index} ${index2}`;
                  return <li key={key}>{item}</li>;
                })}
              </ul>
            </>
          )}
        </p>
      </div>
    );
  }

  function publisherFlag(flag, index) {
    return (
      <div
        key={index}
        className="p-3 px-5 w-75 detail-item"
        style={{
          boxShadow: !isDisclosureChecked ? 'none' : flag.Disclosed ? greenBoxShadow : redBoxShadow,
        }}
      >
        {withPublicationDate(
          <h5 className="fw-bold mt-3">Publisher is an Entity of Concern</h5>,
          flag
        )}
        <p>
          {get_paper_url(flag)} is published by the following entities of concern:
          <ul className="bulleted-list">
            {flag.Publishers.map((item, index2) => {
              const key = `${index} ${index2}`;
              return (
                <li key={key}>
                  <a>{item}</a>
                </li>
              );
            })}
          </ul>
        </p>
      </div>
    );
  }

  function coauthorFlag(flag, index) {
    return (
      <div
        key={index}
        className="p-3 px-5 w-75 detail-item"
        style={{
          boxShadow: !isDisclosureChecked ? 'none' : flag.Disclosed ? greenBoxShadow : redBoxShadow,
        }}
      >
        {withPublicationDate(
          <h5 className="fw-bold mt-3">Co-authors are high-risk entities</h5>,
          flag
        )}
        <p>
          The following co-authors of {get_paper_url(flag)} are high-risk entities:
          <ul className="bulleted-list">
            {flag.Coauthors.map((item, index2) => {
              const key = `${index} ${index2}`;
              return (
                <li key={key}>
                  <a>{item}</a>
                </li>
              );
            })}
          </ul>
        </p>
      </div>
    );
  }

  function coauthorAffiliationFlag(flag, index) {
    return (
      <div
        key={index}
        className="p-3 px-5 w-75 detail-item"
        style={{
          boxShadow: !isDisclosureChecked ? 'none' : flag.Disclosed ? greenBoxShadow : redBoxShadow,
        }}
      >
        {withPublicationDate(
          <h5 className="fw-bold mt-3">Co-authors are affiliated with Entities of Concern</h5>,
          flag
        )}
        <p>
          Some authors of {get_paper_url(flag)} are affiliated with entities of concern:
          <ul className="bulleted-list">
            {flag.Affiliations.map((item, index2) => {
              const key = `${index} ${index2}`;
              return (
                <li key={key}>
                  <a>{item}</a>
                </li>
              );
            })}
          </ul>
          <strong>Affiliated Authors</strong>
          <ul className="bulleted-list">
            {flag.Coauthors.map((item, index2) => {
              const key = `${index} ${index2}`;
              return (
                <li key={key}>
                  <a>{item}</a>
                </li>
              );
            })}
          </ul>
        </p>
      </div>
    );
  }

  function authorAffiliationFlag(flag, index) {
    return (
      <div
        key={index}
        className="p-3 px-5 w-75 detail-item"
        style={{
          boxShadow: !isDisclosureChecked ? 'none' : flag.Disclosed ? greenBoxShadow : redBoxShadow,
        }}
      >
        {withPublicationDate(
          <h5 className="fw-bold mt-3">Author is affiliated with an Entity of Concern</h5>,
          flag
        )}
        <div>
          {authorName} is affiliated with an entity of concern in {get_paper_url(flag)}.<p></p>
          <strong>Detected Affiliations</strong>
          <ul className="bulleted-list">
            {flag.Affiliations.map((item, index2) => {
              const key = `${index} ${index2}`;
              return (
                <li key={key}>
                  <a>{item}</a>
                </li>
              );
            })}
          </ul>
        </div>
      </div>
    );
  }

  function acknowledgementFlag(flag, index) {
    return (
      <div
        key={index}
        className="p-3 px-5 w-75 detail-item"
        style={{
          boxShadow: !isDisclosureChecked ? 'none' : flag.Disclosed ? greenBoxShadow : redBoxShadow,
        }}
      >
        {withPublicationDate(
          <h5 className="fw-bold mt-3">Acknowledgements possibly contain Talent Contracts</h5>,
          flag
        )}
        <p>
          {flag.Entities > 0 ? (
            <>{get_paper_url(flag)} acknowledges the following entities of concern:</>
          ) : (
            <>Some acknowledged entities in {get_paper_url(flag)} may be foreign entities.</>
          )}
          <ul className="bulleted-list">
            {flag.Entities.map((item, index2) => {
              const key = `${index} ${index2}`;
              return (
                <li key={key}>
                  <a>
                    "{item.Entity}"{' was detected in '}
                    <text style={{ fontWeight: 'bold', textDecoration: 'underline' }}>
                      {item.Sources.join(', ')}
                    </text>
                    {' as '}
                    {item.Aliases.map((element) => `"${element}"`).join(', ')}
                  </a>
                </li>
              );
            })}
          </ul>
          <strong>Acknowledgement Text</strong>
          {flag.RawAcknowledements.map((item, index3) => {
            return <p key={index3}>{item}</p>;
          })}
          <p>{ }</p>
        </p>
      </div>
    );
  }

  function universityFacultyFlag(flag, index) {
    return (
      <div
        key={index}
        className="p-3 px-5 w-75 detail-item"
        style={{
          boxShadow: !isDisclosureChecked ? 'none' : flag.Disclosed ? greenBoxShadow : redBoxShadow,
        }}
      >
        <h5 className="fw-bold mt-3">
          The author may potentially be linked with an Entity of Concern
        </h5>
        <p>
          {flag.Message}
          Relevant Webpage:{' '}
          <a href={flag.UniversityUrl} target="_blank" rel="noopener noreferrer">
            {flag.UniversityUrl}
          </a>
        </p>
      </div>
    );
  }

  const [showDisclosed, setShowDisclosed] = useState(false);
  const [showUndisclosed, setShowUndisclosed] = useState(false);
  const disclosedItems = (reportContent[review] || []).filter((item) => item.Disclosed);
  const undisclosedItems = (reportContent[review] || []).filter((item) => !item.Disclosed);
  const [sortOrder, setSortOrder] = useState('desc');

  function renderFlags(items) {
    if (!items) {
      setReview(false);
      return null;
    }

    const sortedItems = [...items].sort((a, b) => {
      const dateA =
        a.Work && a.Work.PublicationDate ? new Date(a.Work.PublicationDate).getTime() : 0;
      const dateB =
        b.Work && b.Work.PublicationDate ? new Date(b.Work.PublicationDate).getTime() : 0;
      return sortOrder === 'asc' ? dateA - dateB : dateB - dateA;
    });

    return sortedItems.map((flag, index) => {
      switch (review) {
        case TALENT_CONTRACTS:
          return acknowledgementFlag(flag, index);
        case ASSOCIATIONS_WITH_DENIED_ENTITIES:
          return acknowledgementFlag(flag, index);
        case HIGH_RISK_FUNDERS:
          return funderFlag(flag, index);
        case AUTHOR_AFFILIATIONS:
          return authorAffiliationFlag(flag, index);
        case POTENTIAL_AUTHOR_AFFILIATIONS:
          return universityFacultyFlag(flag, index);
        case MISC_HIGH_RISK_AFFILIATIONS:
          return PRFlag(flag, index);
        case COAUTHOR_AFFILIATIONS:
          return coauthorAffiliationFlag(flag, index);
        default:
          return null;
      }
    });
  }

  function PRFlag(flag, index) {
    const connections = flag.Connections || [];
    return (
      <div
        key={index}
        className="p-3 px-5 w-75 detail-item"
        style={{
          boxShadow: !isDisclosureChecked ? 'none' : flag.Disclosed ? greenBoxShadow : redBoxShadow,
        }}
      >
        {true && (
          <>
            {connections.length == 0 ? (
              <>
                <h5 className="fw-bold mt-3">
                  The author or an associate may be mentioned in a Press Release
                </h5>
              </>
            ) : connections.length == 1 ? (
              <>
                <h5 className="fw-bold mt-3">
                  The author's associate may be mentioned in a Press Release
                </h5>
              </>
            ) : connections.length === 2 ? (
              <>
                <h5 className="fw-bold mt-3">
                  The author may potentially be connected to an entity/individual mentioned in a
                  Press Release
                </h5>
              </>
            ) : null}
          </>
        )}
        <p>
          {flag.Message}
          <p />
          <>
            {connections.length === 0 ? (
              <>
                <strong>Press Release</strong>
                <ul className="bulleted-list">
                  <li>
                    <a href={flag.DocUrl} target="_blank" rel="noopener noreferrer">
                      {flag.DocTitle}
                    </a>
                  </li>
                </ul>
              </>
            ) : connections.length === 1 ? (
              <>
                {flag.FrequentCoauthor ? (
                  <>Frequent Coauthor: {flag.FrequentCoauthor}</>
                ) : (
                  <>
                    <strong>Relevant Document</strong>
                    <ul className="bulleted-list">
                      <li>
                        <a
                          href={flag.Connections[0].DocUrl}
                          target="_blank"
                          rel="noopener noreferrer"
                        >
                          {flag.Connections[0].DocTitle}
                        </a>{' '}
                      </li>
                    </ul>
                  </>
                )}
                <strong>Press Release</strong>
                <ul className="bulleted-list">
                  <li>
                    <a href={flag.DocUrl} target="_blank" rel="noopener noreferrer">
                      {flag.DocTitle}
                    </a>
                  </li>
                </ul>
              </>
            ) : connections.length == 2 ? (
              <>
                <strong>Relevant Documents</strong>
                <ul className="bulleted-list">
                  <li>
                    <a href={flag.Connections[0].DocUrl} target="_blank" rel="noopener noreferrer">
                      {flag.Connections[0].DocTitle}
                    </a>
                  </li>
                  <li>
                    <a href={flag.Connections[1].DocUrl} target="_blank" rel="noopener noreferrer">
                      {flag.Connections[1].DocTitle}
                    </a>
                  </li>
                </ul>
                <strong>Press Release</strong>
                <ul className="bulleted-list">
                  <li>
                    <a href={flag.DocUrl} target="_blank" rel="noopener noreferrer">
                      {flag.DocTitle}
                    </a>
                  </li>
                </ul>
              </>
            ) : null}
          </>
        </p>
        <p>
          <>
            <strong>Entity/individual mentioned</strong>
            <ul className="bulleted-list">
              {[flag.EntityMentioned].map((item, index2) => {
                const key = `${index} ${index2}`;
                return (
                  <li key={key}>
                    <a>{item}</a>
                  </li>
                );
              })}
            </ul>
          </>
          <strong>Potential affiliate(s)</strong>
          <ul className="bulleted-list">
            {flag.DocEntities.map((item, index2) => {
              const key = `${index} ${index2}`;
              return (
                <li key={key}>
                  <a>{item}</a>
                </li>
              );
            })}
          </ul>
        </p>
      </div>
    );
  }

  // function formalRelationFlag(flag, index) {
  //   return (
  //     <li key={index} className='p-3 px-5 w-75 detail-item'>
  //       {withPublicationDate(<h5 className='fw-bold mt-3'>{flag.title}</h5>, flag)}
  //       <p>{wrapLinks(flag.message)}</p>
  //     </li>
  //   )
  // }

  const [showPopover, setShowPopover] = useState(false);

  function wrapLinks(origtext) {
    const linkStart = Math.max(origtext.indexOf('https://'), origtext.indexOf('http://'));
    if (linkStart === -1) {
      return [origtext];
    }
    const message = origtext.slice(0, linkStart);
    const link = origtext.slice(linkStart);
    return [
      message,
      <a href={link} target="_blank" rel="noopener noreferrer">
        {link}
      </a>,
    ];
  }

  const items = review ? reportContent[review] || [] : [];
  const hasDates = items.some(
    (item) => item?.Work?.PublicationDate && !isNaN(new Date(item.Work.PublicationDate).getTime())
  );
  const goBack = useGoBack('/');

  const dropdownFilterRef = useOutsideClick(() => {
    setYearDropdownOpen(false);
  });

  const dropdownDownloadRef = useOutsideClick(() => {
    setDownloadDropdownOpen(false);
  });

  return (
    <div className="basic-setup">
      <div className="grid grid-cols-2 gap-4">
        <div className="flex flex-row">
          <div
            className="detail-header"
            style={{
              display: 'flex',
              alignItems: 'center',
              justifyContent: 'space-between',
              margin: '0 auto',
              padding: '10px 0', // reduce padding
            }}
          >
            <button
              onClick={() => goBack()}
              className="btn text-dark mb-3"
              style={{ minWidth: '80px', display: 'flex', alignItems: 'center' }}
            >
              <svg
                width="16"
                height="16"
                viewBox="0 0 24 24"
                fill="none"
                xmlns="http://www.w3.org/2000/svg"
                style={{ marginRight: '8px' }}
              >
                <path
                  d="M10 19L3 12L10 5"
                  stroke="currentColor"
                  strokeWidth="2"
                  strokeLinecap="round"
                  strokeLinejoin="round"
                />
                <path
                  d="M3 12H21"
                  stroke="currentColor"
                  strokeWidth="2"
                  strokeLinecap="round"
                  strokeLinejoin="round"
                />
              </svg>
              Back
            </button>
            <div style={{ textAlign: 'center' }}>
              <h5 className="m-0">{authorName}</h5>
              <b className="m-0 p-0" style={{ fontSize: 'small' }}>
                {institutions.join(', ')}
              </b>
            </div>
            <div>
              <div className="dropdown" ref={dropdownFilterRef}>
                <style>
                  {`
                    .form-control::placeholder {
                      color: #888;
                    }
                  `}
                </style>
                <button
                  className="btn dropdown-toggle"
                  type="button"
                  onClick={() => setYearDropdownOpen(!yearDropdownOpen)}
                  style={{
                    backgroundColor: 'rgb(160, 160, 160)',
                    border: 'none',
                    color: 'white',
                    width: '200px',
                    fontWeight: 'bold',
                    fontSize: '14px',
                  }}
                >
                  Filter by Timeline
                </button>
                {yearDropdownOpen && (
                  <div
                    className="dropdown-menu show p-2"
                    style={{
                      width: '200px',
                      backgroundColor: 'rgb(160, 160, 160)',
                      border: 'none',
                      right: 0,
                      marginTop: '5px',
                      color: 'white',
                      fontWeight: 'bold',
                      fontSize: '14px',
                      justifyContent: 'center',
                      alignItems: 'center',
                      display: 'flex',
                      flexDirection: 'column',
                    }}
                  >
                    <div className="form-group" style={{ marginBottom: '10px', width: '100%' }}>
                      <label>Start Date</label>
                      <input
                        type="date"
                        className="form-control"
                        value={startDate}
                        max={todayStr}
                        onChange={handleStartDateChange}
                        style={{
                          backgroundColor: 'rgb(220, 220, 220)',
                          border: 'none',
                          outline: 'none',
                          color: 'black',
                          marginTop: '5px',
                          width: '100%',
                        }}
                      />
                    </div>
                    <div className="form-group" style={{ marginBottom: '10px', width: '100%' }}>
                      <label>End Date</label>
                      <input
                        type="date"
                        value={endDate}
                        max={todayStr}
                        onChange={handleEndDateChange}
                        className="form-control"
                        style={{
                          backgroundColor: 'rgb(220, 220, 220)',
                          border: 'none',
                          outline: 'none',
                          color: 'black',
                          marginTop: '5px',
                          width: '100%',
                        }}
                      />
                    </div>
                    <button
                      className="form-control"
                      type="submit"
                      onClick={handleDateFilter}
                      disabled={!(startDate || endDate)}
                      style={{
                        backgroundColor: 'black',
                        border: 'none',
                        color: 'white',
                        width: '100px',
                        fontWeight: 'bold',
                        fontSize: '14px',
                        cursor: startDate || endDate ? 'pointer' : 'default',
                        transition: 'background-color 0.3s',
                      }}
                    >
                      Submit
                    </button>
                  </div>
                )}
              </div>
            </div>
          </div>
          {/* Render the Tabs with the filterMessage */}
          <Tabs
            activeTab={activeTab}
            handleTabChange={handleTabChange}
            filterMessage={filterMessage}
          />
        </div>
        {activeTab === 0 && (
          <div className="d-flex justify-content-end mt-2 gap-2 px-2">
            <StyledWrapper>
              <button className="cssbuttons-io-button" onClick={handleFileUploadClick}>
                Verify with Disclosures
              </button>
            </StyledWrapper>
            <input
              type="file"
              ref={fileInputRef}
              style={{ display: 'none' }}
              multiple
              accept=".txt,.pdf"
              onChange={handleFileSelect}
            />
            <Snackbar
              open={notification.open}
              autoHideDuration={2000}
              onClose={handleCloseNotification}
              anchorOrigin={{ vertical: 'top', horizontal: 'right' }}
            >
              <Alert onClose={handleCloseNotification} severity={notification.severity}>
                {notification.message}
              </Alert>
            </Snackbar>
            <div ref={dropdownDownloadRef}>
              <DownloadButton
                reportId={report_id}
                metadata={reportMetadata}
                content={reportContent}
                isOpen={downloadDropdownOpen}
                setIsOpen={() => setDownloadDropdownOpen(!downloadDropdownOpen)}
              />
            </div>
          </div>
        )}
      </div>
      {activeTab === 0 && (
        <>
          {loading && (
            <div class="d-flex justify-content-start">
              <div class="spinner-border text-secondary ms-5 mb-3" role="status" />
            </div>
          )}
          <div
            className="d-flex w-100 flex-column align-items-center"
            style={{ color: 'rgb(78, 78, 78)', marginTop: '0px' }}
          >
            <div style={{ fontSize: 'large', fontWeight: 'bold' }}>Total Score</div>
            <div style={{ fontSize: '60px', fontWeight: 'bold' }}>
              {Object.keys(reportContent || {})
                .map((name) => (reportContent[name] || []).length)
                .reduce((prev, curr) => prev + curr, 0)}
            </div>
          </div>

          <div
            style={{
              display: 'flex',
              justifyContent: 'space-around',
              flexWrap: 'wrap',
              marginTop: '20px',
            }}
          >
            {FLAG_ORDER.map((flag, index) => {
              const flagCount = reportContent[flag] ? reportContent[flag].length : 0;
              const isSelected = review === flag;
              return (
                <ConcernVisualizer
                  title={TitlesAndDescriptions[flag].title}
                  hoverText={TitlesAndDescriptions[flag].desc}
                  value={flagCount}
                  speedometerHoverText={`${flagCount} Issues`}
                  onReview={() => setReview(flag)}
                  key={index}
                  selected={isSelected}
                  valueFontSize={valueFontSize}
                />
              );
            })}
          </div>
          {review && (
            <div style={{ width: '100%', textAlign: 'center', marginTop: '50px' }}>
              {(() => {
                const items = reportContent[review] || [];
                const hasDates = items.some(
                  (item) =>
                    item?.Work?.PublicationDate &&
                    !isNaN(new Date(item.Work.PublicationDate).getTime())
                );
                if (!hasDates) return null;
                return (
                  <div
                    style={{
                      marginBottom: '20px',
                      display: 'flex',
                      alignItems: 'center',
                      justifyContent: 'center',
                      gap: '10px',
                    }}
                  >
                    <span style={{ marginRight: '10px' }}>Sort by Date</span>
                    <div onClick={toggleSortOrder} style={{ cursor: 'pointer' }}>
                      {sortOrder === 'asc' ? (
                        <ArrowUpwardIcon style={{ color: 'black' }} />
                      ) : (
                        <ArrowDownwardIcon style={{ color: 'black' }} />
                      )}
                    </div>
                  </div>
                );
              })()}

              {isDisclosureChecked ? (
                <>
                  <div
                    style={{
                      display: 'flex',
                      justifyContent: 'center',
                      gap: '20px',
                      margin: '10px auto',
                      width: 'fit-content',
                    }}
                  >
                    {/* Disclosed Button */}
                    {disclosedItems.length > 0 ? (
                      <button
                        onClick={() => {
                          setShowDisclosed(!showDisclosed);
                          if (!showDisclosed) setShowUndisclosed(false);
                        }}
                        style={{
                          backgroundColor: 'transparent',
                          color: 'green',
                          boxShadow: showDisclosed ? '0 0px 10px rgb(0, 183, 46)' : 'none',
                          borderRadius: '20px',
                          border: '2px solid green',
                          padding: '10px 10px',
                          cursor: 'pointer',
                          display: 'flex',
                          alignItems: 'center',
                          justifyContent: 'center',
                          width: '200px',
                          fontSize: '16px',
                          transition: 'background-color 0.3s, color 0.3s',
                        }}
                      >
                        <strong>Disclosed ({disclosedItems.length})</strong>
                        {showDisclosed ? (
                          <ArrowDropDownIcon
                            style={{ verticalAlign: 'middle', marginLeft: '8px' }}
                          />
                        ) : (
                          <ArrowRightIcon style={{ verticalAlign: 'middle', marginLeft: '8px' }} />
                        )}
                      </button>
                    ) : (
                      <div
                        style={{
                          color: 'green',
                          textAlign: 'center',
                          padding: '10px 20px',
                          border: '2px solid green',
                          borderRadius: '20px',
                          width: '200px',
                        }}
                      >
                        <strong>Disclosed (0)</strong>
                      </div>
                    )}

                    {/* Undisclosed Button */}
                    {undisclosedItems.length > 0 ? (
                      <button
                        onClick={() => {
                          setShowUndisclosed(!showUndisclosed);
                          if (!showUndisclosed) setShowDisclosed(false);
                        }}
                        style={{
                          backgroundColor: 'transparent',
                          color: 'red',
                          boxShadow: showUndisclosed ? '0 0px 10px rgb(255, 0, 0)' : 'none',
                          borderRadius: '20px',
                          border: '2px solid red',
                          padding: '10px 10px',
                          cursor: 'pointer',
                          display: 'flex',
                          alignItems: 'center',
                          justifyContent: 'center',
                          width: '200px',
                          fontSize: '16px',
                          transition: 'background-color 0.3s, color 0.3s',
                        }}
                      >
                        <strong>Undisclosed ({undisclosedItems.length})</strong>
                        {showUndisclosed ? (
                          <ArrowDropDownIcon
                            style={{ verticalAlign: 'middle', marginLeft: '8px' }}
                          />
                        ) : (
                          <ArrowRightIcon style={{ verticalAlign: 'middle', marginLeft: '8px' }} />
                        )}
                      </button>
                    ) : (
                      <div
                        style={{
                          color: 'red',
                          textAlign: 'center',
                          padding: '10px 20px',
                          border: '2px solid red',
                          borderRadius: '20px',
                          width: '200px',
                        }}
                      >
                        <strong>Undisclosed (0)</strong>
                      </div>
                    )}
                  </div>

                  {/* Content areas for disclosed and undisclosed items */}
                  {/* Display flags below buttons */}
                  <div style={{ width: '100%', marginTop: '20px' }}>
                    {showDisclosed && (
                      <div
                        style={{
                          width: '100%',
                          maxWidth: '1200px',
                          margin: '10px auto',
                          display: 'flex',
                          flexDirection: 'column',
                          alignItems: 'center',
                        }}
                      >
                        {renderFlags(disclosedItems)}
                      </div>
                    )}

                    {showUndisclosed && (
                      <div
                        style={{
                          width: '100%',
                          maxWidth: '1200px',
                          margin: '10px auto',
                          display: 'flex',
                          flexDirection: 'column',
                          alignItems: 'center',
                        }}
                      >
                        {renderFlags(undisclosedItems)}
                      </div>
                    )}
                  </div>
                </>
              ) : (
                <div
                  style={{
                    width: '100%',
                    maxWidth: '1200px',
                    margin: '0 auto',
                    display: 'flex',
                    flexDirection: 'column',
                    alignItems: 'center',
                  }}
                >
                  {renderFlags(reportContent[review])}
                </div>
              )}
            </div>
          )}
        </>
      )}

      {activeTab === 1 && <Graph authorName={authorName} reportContent={reportContent} />}
    </div>
  );
};

const popoverStyles = {
  position: 'absolute',
  top: '30px',
  left: '50%',
  transform: 'translateX(-50%)',
  zIndex: 1,
  backgroundColor: '#fff',
  border: '1px solid rgba(0, 0, 0, 0.2)',
  boxShadow: '0 0.5rem 1rem rgba(0, 0, 0, 0.15)',
  borderRadius: '0.3rem',
  padding: '0.5rem',
  width: '200px',
};

const buttonStyles = {
  marginLeft: '5px',
  width: '14px',
  height: '14px',
  padding: '1px 0',
  borderRadius: '7.5px',
  textAlign: 'center',
  fontSize: '8px',
  lineHeight: '1.42857',
  border: '1px solid grey',
  borderWidth: '1px',
  backgroundColor: 'transparent',
  color: 'grey',
  position: 'relative',
  boxShadow: 'none',
};

const StyledWrapper = styled.div`
  position: relative;

  .cssbuttons-io-button {
    position: relative;
    transition: all 0.3s ease-in-out;
    box-shadow: 0px 10px 20px rgba(0, 0, 0, 0.2);
    padding-block: 0.5rem;
    padding-inline: 0.75rem;
    background-color: rgb(0 107 179);
    border-radius: 9999px;
    display: flex;
    align-items: center;
    justify-content: center;
    cursor: pointer;
    color: #ffff;
    gap: 10px;
    font-weight: bold;
    border: 3px solid #ffffff4d;
    outline: none;
    overflow: hidden;
    font-size: 15px;
  }

  .cssbuttons-io-button:hover {
    transform: scale(1.009);
    border-color: #fff9;
  }
`;

export default ItemDetails;<|MERGE_RESOLUTION|>--- conflicted
+++ resolved
@@ -200,25 +200,16 @@
     const poll = async () => {
       let inProgress = true;
       const report = await reportService.getReport(report_id);
-<<<<<<< HEAD
       const { Content, ...metadata } = report;
-      if (Content && Object.keys(Content).length > 0 && isMounted) {
-        console.log('Report', report);
-        setAuthorName(report.AuthorName);
-        setReportContent(Content);
-        setInitialReportContent(Content);
-        setReportMetadata({
-          ...metadata,
-          ContainsReportContent: true,
-        });
-        setLoading(false);
-=======
       if (isMounted) {
         console.log('Report', report);
         setAuthorName(report.AuthorName);
         setReportContent(report.Content);
         setInitialReportContent(report.Content);
->>>>>>> 82b9c04b
+        setReportMetadata({
+          ...metadata,
+          ContainsReportContent: true,
+        });
 
         const maxLength = Math.max(...FLAG_ORDER.map((flag) => report.Content[flag]?.length || 0));
         const newFontSize = `${getFontSize(maxLength)}px`;
