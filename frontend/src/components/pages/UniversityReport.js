--- conflicted
+++ resolved
@@ -174,13 +174,7 @@
         {/* <div className="d-flex w-100 flex-column align-items-center">
           <div className="d-flex w-100 px-5 align-items-center my-2 mt-3 justify-content-between">
             <div style={{ width: '20px' }}>
-<<<<<<< HEAD
-              {(loading || toatlResearchers != researchersAssessed) && (
-                <div className="spinner-border text-primary spinner-border-sm" role="status"></div>
-              )}
-=======
               {loading && <div class="spinner-border text-secondary" role="status" />}
->>>>>>> 82b9c04b
             </div>
           </div>
         </div> */}
