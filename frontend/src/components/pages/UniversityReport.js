import React, { useEffect, useState } from 'react';
import { useNavigate, useParams } from 'react-router-dom';
import {
    TALENT_CONTRACTS,
    ASSOCIATIONS_WITH_DENIED_ENTITIES,
    HIGH_RISK_FUNDERS,
    AUTHOR_AFFILIATIONS,
    POTENTIAL_AUTHOR_AFFILIATIONS,
    MISC_HIGH_RISK_AFFILIATIONS,
    COAUTHOR_AFFILIATIONS,
} from '../../constants/constants.js';
import ConcernVisualizer from '../ConcernVisualization.js';

import { Dialog, DialogTitle, DialogContent, DialogActions, Button, Divider } from '@mui/material';
import { universityReportService } from '../../api/universityReports.js';
import AuthorCard from '../common/cards/AuthorCard.js';

import styled from 'styled-components';

const FLAG_ORDER = [
    TALENT_CONTRACTS,
    ASSOCIATIONS_WITH_DENIED_ENTITIES,
    HIGH_RISK_FUNDERS,
    AUTHOR_AFFILIATIONS,
    POTENTIAL_AUTHOR_AFFILIATIONS,
    MISC_HIGH_RISK_AFFILIATIONS,
    COAUTHOR_AFFILIATIONS,
];

const todayStr = new Date().toISOString().split('T')[0];

const TitlesAndDescriptions = {
    [TALENT_CONTRACTS]: {
        title: 'Talent Contracts',
        desc: 'Authors in these papers are recruited by talent programs that have close ties to high-risk foreign governments.',
    },
    [ASSOCIATIONS_WITH_DENIED_ENTITIES]: {
        title: 'Funding from Denied Entities',
        desc: 'Some of the parties involved in these works are in the denied entity lists of U.S. government agencies.',
    },
    [HIGH_RISK_FUNDERS]: {
        title: 'High Risk Funding Sources',
        desc: 'These papers are funded by funding sources that have close ties to high-risk foreign governments.',
    },
    [AUTHOR_AFFILIATIONS]: {
        title: 'Affiliations with High Risk Foreign Institutes',
        desc: 'Papers that list the queried author as being affiliated with a high-risk foreign institution or web pages that showcase official appointments at high-risk foreign institutions.',
    },
    [POTENTIAL_AUTHOR_AFFILIATIONS]: {
        title: 'Appointments at High Risk Foreign Institutes*',
        desc: 'The author may have an appointment at a high-risk foreign institutions.\n\n*Collated information from the web, might contain false positives.',
    },
    [MISC_HIGH_RISK_AFFILIATIONS]: {
        title: 'Miscellaneous High Risk Connections*',
        desc: 'The author or an associate may be mentioned in a press release.\n\n*Collated information from the web, might contain false positives.',
    },
    [COAUTHOR_AFFILIATIONS]: {
        title: "Co-authors' affiliations with High Risk Foreign Institutes",
        desc: 'Coauthors in these papers are affiliated with high-risk foreign institutions.',
    },
};

//Mock University report.
const mockUniversityReport = {
    "Id": "e42ba4dd-f56b-4916-835b-034679df2d4b",
    "CreatedAt": "2024-03-11T20:21:49.387547Z",
    "UniversityId": "stanford-university-123",
    "UniversityName": "Stanford University",
    "Status": "complete",
    "FacultyCount": 200,
    "Content": {
        "TotalAuthors": 4,
        "AuthorsReviewed": 3,
        "Flags": {
            "AssociationsWithDeniedEntities": [
                {
                    "AuthorId": "auth_123",
                    "AuthorName": "John Smith",
                    "Source": "IEEE",
                    "FlagCount": 3
                },
                {
                    "AuthorId": "auth_123",
                    "AuthorName": "John Smith",
                    "Source": "IEEE",
                    "FlagCount": 3
                },
                {
                    "AuthorId": "auth_123",
                    "AuthorName": "John Smith",
                    "Source": "IEEE",
                    "FlagCount": 3
                },
                {
                    "AuthorId": "auth_123",
                    "AuthorName": "John Smith",
                    "Source": "IEEE",
                    "FlagCount": 3
                },
                {
                    "AuthorId": "auth_123",
                    "AuthorName": "John Smith",
                    "Source": "IEEE",
                    "FlagCount": 3
                },
                {
                    "AuthorId": "auth_123",
                    "AuthorName": "John Smith",
                    "Source": "IEEE",
                    "FlagCount": 3
                },
                {
                    "AuthorId": "auth_123",
                    "AuthorName": "John Smith",
                    "Source": "IEEE",
                    "FlagCount": 3
                },
                {
                    "AuthorId": "auth_123",
                    "AuthorName": "John Smith",
                    "Source": "IEEE",
                    "FlagCount": 3
                },
                {
                    "AuthorId": "auth_123",
                    "AuthorName": "John Smith",
                    "Source": "IEEE",
                    "FlagCount": 3
                },
                {
                    "AuthorId": "auth_123",
                    "AuthorName": "John Smith",
                    "Source": "IEEE",
                    "FlagCount": 3
                }
            ],
            "AuthorAffiliations": [
                {
                    "AuthorId": "auth_124",
                    "AuthorName": "Maria Garcia",
                    "Source": "Scopus",
                    "FlagCount": 2
                }
            ],
            "CoauthorAffiliations": [
                {
                    "AuthorId": "auth_125",
                    "AuthorName": "David Chen",
                    "Source": "Web of Science",
                    "FlagCount": 4
                }
            ],
            "HighRiskFunders": [
                {
                    "AuthorId": "auth_126",
                    "AuthorName": "Sarah Johnson",
                    "Source": "NIH Database",
                    "FlagCount": 1
                }
            ],
            "MiscHighRiskAssociations": [
                {
                    "AuthorId": "auth_127",
                    "AuthorName": "Michael Brown",
                    "Source": "ArXiv",
                    "FlagCount": 2
                }
            ],
            "PotentialAuthorAffiliations": [
                {
                    "AuthorId": "auth_128",
                    "AuthorName": "Lisa Anderson",
                    "Source": "Google Scholar",
                    "FlagCount": 3
                }
            ],
            "TalentContracts": [
                {
                    "AuthorId": "auth_129",
                    "AuthorName": "Robert Wilson",
                    "Source": "Research Gate",
                    "FlagCount": 2
                }
            ]
        }
    }
};

const UniversityReport = () => {
    const navigate = useNavigate();
    const { report_id } = useParams();

    const [reportContent, setReportContent] = useState({});
    const [instituteName, setInstituteName] = useState('');
    const [selectedFlagData, setSelectedFlagData] = useState(null);
    const [showModal, setShowModal] = useState(false);

    const handleReview = (flag) => {
        setSelectedFlagData(reportContent?.Flags[flag] || []);
        setShowModal(true);
    };

    useEffect(() => {
        let isMounted = true;
        const poll = async () => {
            const report = await universityReportService.getReport(report_id);
            if (report.Status === 'complete' && isMounted) {
                console.log('Report', report);
<<<<<<< HEAD
                setInstituteName(report.AuthorName);
=======
                setInstituteName(report.UniversityName);
>>>>>>> 86a90631
                setReportContent(report.Content);
                setLoading(false);
            } else if (isMounted) {
                setTimeout(poll, 10000);
            }
        };

        poll();

        return () => {
            isMounted = false;
        };
        // const report = mockUniversityReport;
        // console.log('Report', report);
        // setInstituteName(report.UniversityName);
        // setReportContent(report.Content);
        // setLoading(false);
    }, []);

    const [loading, setLoading] = useState(true);
    // if (loading) {
    //     return null;
    // }

    return (
        <div className="basic-setup" style={{ minHeight: '100vh', paddingBottom: '50px' }}>
            <div className="grid grid-cols-2 gap-4">
                <div className="flex flex-row">
                    <div className="detail-header">
                        <button
                            onClick={() => navigate('/')}
                            className="btn text-dark mb-3"
                            style={{ minWidth: '80px', display: 'flex', alignItems: 'center' }}
                        >
                            <svg
                                width="16"
                                height="16"
                                viewBox="0 0 24 24"
                                fill="none"
                                xmlns="http://www.w3.org/2000/svg"
                                style={{ marginRight: '8px' }}
                            >
                                <path
                                    d="M10 19L3 12L10 5"
                                    stroke="currentColor"
                                    strokeWidth="2"
                                    strokeLinecap="round"
                                    strokeLinejoin="round"
                                />
                                <path
                                    d="M3 12H21"
                                    stroke="currentColor"
                                    strokeWidth="2"
                                    strokeLinecap="round"
                                    strokeLinejoin="round"
                                />
                            </svg>
                            Back
                        </button>

                        {/* <div className="d-flex w-80">
                            <div className="text-start px-5">
                                <div className="d-flex align-items-center mb-2">
                                    <h5 className="m-0">{'Sample Institute'}</h5>
                                </div>
                                <b className="m-0 p-0" style={{ fontSize: 'small' }}>
                                    {institutions.join(', ')}
                                </b>
                            </div>
                        </div> */}
                        <h5 style={{ marginRight: '43.5%' }}>{instituteName}</h5>

                    </div>
                </div>
            </div>

            <>
                <div className="d-flex w-100 flex-column align-items-center">
                    <div className="d-flex w-100 px-5 align-items-center my-2 mt-3 justify-content-between">
                        <div style={{ width: '20px' }}>
                            {loading && (
                                <div className="spinner-border text-primary spinner-border-sm" role="status"></div>
                            )}
                        </div>
                    </div>
                </div>

                <div
                    className="d-flex w-100 flex-column align-items-center"
                    style={{ color: 'rgb(78, 78, 78)', marginTop: '0px' }}
                >
                    <div style={{ fontSize: 'large', fontWeight: 'bold' }}>Total Researchers</div>
                    <div style={{ fontSize: '60px', fontWeight: 'bold' }}>
                        {reportContent.TotalAuthors || 0}
                    </div>
                    <div style={{ fontSize: 'medium', fontWeight: 'bold' }}>Researchers Assessed</div>
                    <div style={{ fontSize: '40px', fontWeight: 'bold' }}>
                        {reportContent.AuthorsReviewed}
                    </div>
                </div>

                <div
                    style={{
                        display: 'flex',
                        justifyContent: 'space-around',
                        flexWrap: 'wrap',
                        marginTop: '20px',
                    }}
                >
                    {reportContent?.Flags && FLAG_ORDER.map((flag, index) => {
                        let value = 0;
                        const flagData = reportContent.Flags[flag] || [];

                        if (flagData.length > 0) {
                            for (let authorIndex = 0; authorIndex < flagData.length; authorIndex++) {
                                const author = flagData[authorIndex];
                                value += author.FlagCount;
                            }
                        }

                        return (
                            <ConcernVisualizer
                                title={TitlesAndDescriptions[flag].title}
                                hoverText={TitlesAndDescriptions[flag].desc}
                                value={value || 0}
                                onReview={() => handleReview(flag)}
                                key={index}
                            />
                        );
                    })}
                </div>
                {showModal && (
                    <div style={{
                        display: 'flex',
                        justifyContent: 'center',
                        width: '100%'
                    }}>
                        {/* <div style={{
                            display: 'grid',
                            gridTemplateColumns: 'repeat(4, minmax(250px, 1fr))',
                            gap: '50px',
                            justifyContent: 'center',
                            marginTop: '100px',
                            padding: '20px',
                            overflow: 'auto',
                            minHeight: '80vh',
                            width: '80%',
                        }}> */}
                        {/* {selectedFlagData?.map((author, index) => (
                                <AuthorCard key={author.AuthorId} authorId={author.AuthorId} authorName={author.AuthorName} Source={author.Source} flagCount={author.FlagCount} />
                            ))} */}
                        <div style={{
                            marginTop: '100px',
                        }}>
                            <AuthorCard authors={selectedFlagData} />
                        </div>
                        {/* <div style={{ marginTop: '200px' }}>
                            <AuthorTable />
                        </div> */}
                    </div>
                )}
            </>
        </div >
    );
};

const popoverStyles = {
    position: 'absolute',
    top: '30px',
    left: '50%',
    transform: 'translateX(-50%)',
    zIndex: 1,
    backgroundColor: '#fff',
    border: '1px solid rgba(0, 0, 0, 0.2)',
    boxShadow: '0 0.5rem 1rem rgba(0, 0, 0, 0.15)',
    borderRadius: '0.3rem',
    padding: '0.5rem',
    width: '200px',
};

const buttonStyles = {
    marginLeft: '5px',
    width: '14px',
    height: '14px',
    padding: '1px 0',
    borderRadius: '7.5px',
    textAlign: 'center',
    fontSize: '8px',
    lineHeight: '1.42857',
    border: '1px solid grey',
    borderWidth: '1px',
    backgroundColor: 'transparent',
    color: 'grey',
    position: 'relative',
    boxShadow: 'none',
};

const StyledWrapper = styled.div`
  position: relative;

  .cssbuttons-io-button {
    position: relative;
    transition: all 0.3s ease-in-out;
    box-shadow: 0px 10px 20px rgba(0, 0, 0, 0.2);
    padding-block: 0.5rem;
    padding-inline: 0.75rem;
    background-color: rgb(0 107 179);
    border-radius: 9999px;
    display: flex;
    align-items: center;
    justify-content: center;
    cursor: pointer;
    color: #ffff;
    gap: 10px;
    font-weight: bold;
    border: 3px solid #ffffff4d;
    outline: none;
    overflow: hidden;
    font-size: 15px;
  }

  .cssbuttons-io-button:hover {
    transform: scale(1.009);
    border-color: #fff9;
  }
`;

export default UniversityReport;<|MERGE_RESOLUTION|>--- conflicted
+++ resolved
@@ -206,11 +206,7 @@
             const report = await universityReportService.getReport(report_id);
             if (report.Status === 'complete' && isMounted) {
                 console.log('Report', report);
-<<<<<<< HEAD
                 setInstituteName(report.AuthorName);
-=======
-                setInstituteName(report.UniversityName);
->>>>>>> 86a90631
                 setReportContent(report.Content);
                 setLoading(false);
             } else if (isMounted) {
