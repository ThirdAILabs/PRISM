.side-panel {
  position: fixed;
  left: -300px;
  top: 0;
  width: 300px;
  height: 100vh;
  background: white;
  box-shadow: 2px 0 5px rgba(0, 0, 0, 0.1);
  transition: left 0.3s ease;
  padding: 20px;
  display: flex;
  flex-direction: column;
}

.panel-content {
  flex: 1;
  overflow-y: auto;
}

.logout-section {
  padding: 10px;
  background: white;
}

.side-panel.open {
  left: 0;
}

.side-panel-header {
  position: sticky;
  top: 0;
  background: white;
  z-index: 1000;
}

.user-info {
  display: flex;
  align-items: center;
  gap: 15px;
  margin-left: 2%;
  border-top: 1px solid #e0e0e0;
  padding-top: 15px;
}

.navigation ul {
  list-style: none;
  padding: 0;
  margin-top: 20px;
}

.navigation li {
  padding: 5px 0;
  cursor: pointer;
}

.nav-list {
  list-style: none;
  padding: 0;
}

.nav-item {
  display: flex;
  align-items: center;
  padding: 8px 0;
  cursor: pointer;
  background: white;
}

.nav-item:hover {
  background: #04b9f0;
  color: white;
}

.nav-item.active {
  background: #04b9f0;
  color: white;
}

.nav-icon {
  width: 24px;
  display: flex;
  justify-content: center;
  margin-right: 12px;
  margin-left: 5px;
}

.reports {
  margin-top: 20px;
  margin-left: 1%;
}

.report-header {
  display: flex;
  align-items: center;
  padding: 8px 0;
}

.report-item {
  padding-inline: 10px;
  display: flex;
  justify-content: space-between;
  align-items: center;
  margin-left: 4%;
  cursor: pointer;
  border-radius: 1rem;
  font-size: smaller;
  padding-block: 5px;
}

.report-item:hover {
  background: #04b9f0;
  color: white;
  padding: 4px 10;
}

.status {
  padding: 3px 8px;
  border-radius: 12px;
  font-size: 12px;
}

.status.queued {
  background: #fff3cd;
  color: #856404;
}

.status.in-progress {
  background: #cce5ff;
  color: #004085;
}

<<<<<<< HEAD
.refresh-icon {
  cursor: pointer;
=======
.collapsible-header {
  background-color: #ffffff;
  padding: 10px;
  /* border-bottom: 1px solid #ddd; */
}

.collapsible-content {
  padding: 10px;
}

.collapsible-icon {
  cursor: pointer;
}

.collapsible-icon:hover {
  background-color: #04b9f0;
  border-radius: 0.5rem;
>>>>>>> b910536f
}<|MERGE_RESOLUTION|>--- conflicted
+++ resolved
@@ -129,10 +129,9 @@
   color: #004085;
 }
 
-<<<<<<< HEAD
 .refresh-icon {
   cursor: pointer;
-=======
+}
 .collapsible-header {
   background-color: #ffffff;
   padding: 10px;
@@ -150,5 +149,4 @@
 .collapsible-icon:hover {
   background-color: #04b9f0;
   border-radius: 0.5rem;
->>>>>>> b910536f
 }