--- conflicted
+++ resolved
@@ -41,7 +41,6 @@
   return '';
 }
 
-<<<<<<< HEAD
 function convertDataToGraphFormat(authorName, reportContent) {
     const flagTypeToTitle = {
         AssociationsWithDeniedEntities: "Funding from Denied Entities",
@@ -148,17 +147,6 @@
             ">
                 ${name}
             </div>
-=======
-function constructGraph(authorName, reportContent) {
-  const nodes = [];
-  const edges = [];
-
-  const rootId = 'author';
-
-  nodes.push({
-    id: rootId,
-    html: `
->>>>>>> 4e8ac36f
             <div style="
             color: #ffffff; 
             margin-top: 4px; 
@@ -173,7 +161,6 @@
                 [Risk Score: ${riskScore}]
             </div>
             </div>
-<<<<<<< HEAD
         </div>
     `
 }
@@ -208,71 +195,6 @@
             allConnections: connections
         },
         styleClass: {'width': 'fit-content'},
-=======
-            `,
-    width: 200,
-    height: 200,
-    data: { text: authorName },
-  });
-
-  let seen = new Set();
-
-  Object.keys(reportContent).forEach((flagType, index1) => {
-    if (!reportContent[flagType]) {
-      return;
-    }
-    reportContent[flagType].forEach((flag, index2) => {
-      const fontSize = 20;
-      const padding = 5;
-
-      const title = getNodeTitle(flagType, flag);
-      const url = getNodeUrl(flag);
-      if (seen.has(title)) {
-        return;
-      }
-      seen.add(title);
-
-      let parent = rootId;
-
-      if (flag.Connections) {
-        flag.Connections.forEach((conn, index3) => {
-          let displayTitle;
-          if (conn.DocTitle.length > 50) {
-            displayTitle = conn.DocTitle.slice(0, 50) + '...';
-          } else {
-            displayTitle = conn.DocTitle;
-          }
-          const nodeId = `${index1}-${index2}-${index3}`;
-          nodes.push({
-            id: nodeId,
-            text: displayTitle,
-            data: { url: conn.DocUrl, text: conn.DocTitle },
-            borderWidth: 1,
-            nodeShape: 1,
-            width: 300,
-            height: 60,
-            fontSize: 20,
-          });
-
-          edges.push({ from: parent, to: nodeId });
-          parent = nodeId;
-        });
-      }
-
-      let displayTitle;
-      if (title.length > 50) {
-        displayTitle = title.slice(0, 50) + '...';
-      } else {
-        displayTitle = title;
-      }
-      const calculatedWidth = Math.max(displayTitle.length * (fontSize * 0.3), 50) + padding;
-
-      const nodeId = `${index1}-${index2}`;
-      nodes.push({
-        id: nodeId,
-        text: displayTitle,
-        data: { url: url, text: title },
->>>>>>> 4e8ac36f
         width: calculatedWidth,
         height: calculatedWidth,
         borderWidth: 3,
@@ -280,7 +202,6 @@
         borderColor: '#ff8c00',
         fontColor: '#ff8c00',
         fontSize: fontSize,
-<<<<<<< HEAD
     };
 }
 
@@ -399,158 +320,9 @@
             lines.push(...childGraph.lines);
             levelNodePairs = [...levelNodePairs, ...childGraph.levelNodePairs];
         }
-=======
-      });
-
-      edges.push({ from: parent, to: nodeId });
-    });
-  });
-
-  return [rootId, nodes, edges];
-}
-
-function generateGraphData(data, parentId = null, level = 0) {
-  console.log(`${data}`);
-  const nodes = [];
-  const lines = [];
-  let currentNodeId;
-
-  if (level === 0) {
-    // Root node
-    currentNodeId = 'a';
-    nodes.push({
-      id: currentNodeId,
-      html: `
-            <div style="
-                display: flex; 
-                flex-direction: column; 
-                align-items: center; 
-                justify-content: center; 
-                width: 200px;
-                height: 200px;
-                background-color: #ff8c00;
-                border: 5px solid #ffd700;
-                border-radius: 50%;
-                padding: 10px;
-                box-sizing: border-box;
-            ">
-                <svg width="50" height="50" viewBox="0 0 24 24" fill="none">
-                <path d="M12 2C6.48 2 2 6.48 2 12s4.48 10 10 10 10-4.48 10-10S17.52 2 12 2zm0 3c1.66 0 3 1.34 3 3s-1.34 3-3 3-3-1.34-3-3 1.34-3 3-3zm0 14.2c-2.5 0-4.71-1.28-6-3.22.03-1.99 4-3.08 6-3.08 1.99 0 5.97 1.09 6 3.08-1.29 1.94-3.5 3.22-6 3.22z" 
-                        fill="#ffffff"/>
-                </svg>
-                <div style="
-                color: #ffffff; 
-                margin-top: 8px; 
-                text-align: center; 
-                font-size: 20px;
-                font-weight: bold;
-                line-height: 1.2;
-                max-width: 100%;
-                overflow: hidden;
-                text-overflow: ellipsis;
-                ">
-                ${data.name}
-                </div>
-            </div>
-            `,
-      width: 200,
-      height: 200,
-      data: { url: data?.url, text: data.name },
-    });
-  } else if (level === 1 && data.count) {
-    // Second level node
-    currentNodeId = `g${Math.random().toString(36).substring(7)}`;
-    const fontSize = 20;
-    const padding = 5;
-    const textLength = Math.min(data.title.length, 50);
-    let dotString = '';
-    if (textLength < data.title.length) dotString += '...';
-    const calculatedWidth = Math.max(textLength * (fontSize * 0.3), 50) + padding;
-    nodes.push({
-      id: currentNodeId,
-      text: data.title.slice(0, textLength) + dotString + '(' + data.count.toString() + ')',
-      data: { url: data?.url, text: data.title },
-      width: calculatedWidth,
-      height: calculatedWidth,
-      borderWidth: 3,
-      color: 'transparent',
-      borderColor: '#ff8c00',
-      fontColor: '#ff8c00',
-      fontSize: fontSize,
-    });
-  } else if (level === 2) {
-    // Third level node
-    currentNodeId = `e${Math.random().toString(36).substring(7)}`;
-    const textLength = Math.min(data.title.length, 50);
-    let dotString = '';
-    if (textLength < data.title.length) dotString += '...';
-    nodes.push({
-      id: currentNodeId,
-      text: data.title.slice(0, textLength) + dotString,
-      data: { url: data?.url, text: data.title },
-      borderWidth: 1,
-      nodeShape: 1,
-      width: 300,
-      height: 60,
-      fontSize: 20,
-    });
-  } else if (level === 3) {
-    // Fourth level node
-
-    currentNodeId = `b${Math.random().toString(36).substring(7)}`;
-    const textLength = Math.min(data.title.length, 30);
-    let dotString = '';
-    if (textLength < data.title.length) dotString += '...';
-    const fontSize = 20;
-    const calculatedWidth = Math.max(textLength * (fontSize * 0.25), 50);
-    nodes.push({
-      id: currentNodeId,
-      text: data.title.slice(0, textLength) + dotString,
-      data: { url: data?.url, text: data.title },
-      width: calculatedWidth,
-      height: calculatedWidth,
-      fontSize: fontSize,
-      borderColor: 'white',
-      borderWidth: 1,
-      color: '#6F3096',
-    });
-  } else if (level === 4) {
-    const textLength = Math.min(data.title.length, 30);
-    const fontSize = 16;
-    const calculatedWidth = Math.max(textLength * (fontSize * 0.26), 50);
-    currentNodeId = `h${Math.random().toString(36).substring(7)}`;
-    let dotString = '';
-    if (textLength < data.title.length) dotString += '...';
-    nodes.push({
-      id: currentNodeId,
-      text: data.title.slice(0, textLength) + dotString,
-      data: { url: data?.url, text: data.title },
-      borderColor: '#FD5E53',
-      borderWidth: 2,
-      color: '#ff69b4',
-      nodeShape: 1,
-      width: 200,
-      height: 50,
-    });
+    }
   }
 
-  if (parentId) {
-    lines.push({ from: parentId, to: currentNodeId });
-  }
-
-  if (data.connections && data.connections.length > 0) {
-    let limit = data.connections.length;
-    if (level) limit = Math.min(3, limit);
-    for (let connectionIndex = 0; connectionIndex < limit; connectionIndex++) {
-      const child = data.connections[connectionIndex];
-      const childGraph = generateGraphData(child, currentNodeId, level + 1);
-      nodes.push(...childGraph.nodes);
-      lines.push(...childGraph.lines);
->>>>>>> 4e8ac36f
-    }
-  }
-
-<<<<<<< HEAD
     return { nodes, lines, rootId: 'a', levelNodePairs };
 }
 
@@ -636,9 +408,6 @@
         lines: [...visibleGraphData.lines, ...invisibleLines],
         rootId: visibleGraphData.rootId,
     }
-=======
-  return { nodes, lines, rootId: 'a' };
->>>>>>> 4e8ac36f
 }
 
 const Demo = ({ authorName, reportContent }) => {
@@ -673,7 +442,6 @@
     }
   }, [reportContent]);
 
-<<<<<<< HEAD
     const [dialogOpen, setDialogOpen] = useState(false);
     const [selectedNode, setSelectedNode] = useState(null);
     const [expandedChildren, setExpandedChildren] = useState(false);
@@ -840,139 +608,6 @@
             </div>
         </div>
     );
-=======
-  const showGraph = () => {
-    const __graph_json_data = {
-      rootId: rootId,
-      nodes: nodes,
-      lines: edges,
-    };
-    const graphInstance = graphRef.current.getInstance();
-    graphInstance.setJsonData(__graph_json_data).then(() => {
-      graphInstance.moveToCenter();
-      graphInstance.zoomToFit();
-    });
-  };
-
-  // const onNodeClick = (nodeObject, $event) => {
-  //     console.log('onNodeClick:', nodeObject);
-  // };
-  const onNodeClick = (nodeObject) => {
-    console.log('onNOdeClick', nodeObject);
-    setSelectedNode(nodeObject);
-    setDialogOpen(true);
-    setExpandedChildren(false);
-  };
-
-  const onLineClick = (lineObject, linkObject, $event) => {
-    console.log('onLineClick:', lineObject);
-  };
-
-  useEffect(() => {
-    showGraph();
-  }, []);
-
-  return (
-    <div>
-      <div
-        style={{
-          height: '100vh',
-          width: '90%',
-          marginLeft: '5%',
-          overflow: 'hidden',
-          position: 'relative',
-        }}
-      >
-        <RelationGraph
-          ref={graphRef}
-          options={graphOptions}
-          onNodeClick={onNodeClick}
-          onLineClick={onLineClick}
-        />
-        <Dialog open={dialogOpen} onClose={() => setDialogOpen(false)} fullWidth maxWidth="sm">
-          <DialogTitle sx={{ bgcolor: '#2A2A2A', color: 'white' }}>
-            Detailed Information
-          </DialogTitle>
-          <Divider
-            sx={{
-              borderBottomWidth: 2,
-              borderColor: 'text.primary',
-            }}
-          />
-          <DialogContent sx={{ bgcolor: '#2A2A2A' }}>
-            {/* Node Text Card */}
-            <Card variant="outlined" sx={{ mb: 2, bgcolor: '#6e6e6e' }}>
-              <CardContent>
-                <Typography variant="body1" color="text.primary" sx={{ fontWeight: 600 }}>
-                  {selectedNode?.data.text}
-                </Typography>
-
-                {selectedNode?.data?.url && (
-                  <>
-                    <Divider
-                      sx={{
-                        borderBottomWidth: 1,
-                        borderColor: 'white',
-                        marginTop: 1,
-                      }}
-                    />
-                    <Link
-                      href={selectedNode.data.url}
-                      target="_blank"
-                      sx={{ mt: 1, display: 'block', color: 'orange' }}
-                    >
-                      {selectedNode.data.url}
-                    </Link>
-                  </>
-                )}
-              </CardContent>
-            </Card>
-
-            {/* Children Section */}
-            {selectedNode?.targetTo.length > 0 && (
-              <>
-                <div
-                  onClick={() => setExpandedChildren(!expandedChildren)}
-                  style={{ cursor: 'pointer', display: 'flex', alignItems: 'center' }}
-                >
-                  <Typography variant="subtitle1" sx={{ color: 'white' }}>
-                    Child Nodes
-                  </Typography>
-                  <IconButton size="small" sx={{ color: 'white' }}>
-                    {expandedChildren ? (
-                      <ExpandLessIcon color="inherit" />
-                    ) : (
-                      <ExpandMoreIcon color="inherit" />
-                    )}
-                  </IconButton>
-                </div>
-
-                <Collapse in={expandedChildren}>
-                  <Card variant="outlined" sx={{ mt: 1, bgcolor: '#6e6e6e' }}>
-                    <CardContent>
-                      {selectedNode.targetTo.map((child, index) => (
-                        <Typography key={index} variant="body1" sx={{ mb: 1, color: 'black' }}>
-                          {child.data.text}
-                          <Divider
-                            sx={{
-                              borderBottomWidth: 1,
-                              borderColor: 'white',
-                              marginTop: 1,
-                            }}
-                          />
-                        </Typography>
-                      ))}
-                    </CardContent>
-                  </Card>
-                </Collapse>
-              </>
-            )}
-          </DialogContent>
-        </Dialog>
-      </div>
-    </div>
-  );
->>>>>>> 4e8ac36f
 };
 
 export default Demo;