import React, { useEffect, useRef, useState } from 'react';
import RelationGraph from 'relation-graph-react';
import '../../../styles/components/_graph2.scss';
import {
  Dialog,
  DialogTitle,
  DialogContent,
  Divider,
  Card,
  CardContent,
  Typography,
  Collapse,
  IconButton,
  Link,
} from '@mui/material';
import ExpandMoreIcon from '@mui/icons-material/ExpandMore';
import ExpandLessIcon from '@mui/icons-material/ExpandLess';
import { AUTHOR_AFFILIATIONS } from '../../../constants/constants.js';
import { getRawTextFromXML } from '../../../utils/helper.js';

function getNodeTitle(flagType, flag) {
  if (flagType == AUTHOR_AFFILIATIONS) {
    return flag.Affiliations[0];
  } else if (flag.Work) {
    return flag.Work.DisplayName;
  } else if (flag.University) {
    return flag.University;
  } else if (flag.DocTitle) {
    return flag.DocTitle;
  }
  return '';
}

function getNodeUrl(flag) {
  if (flag.Work) {
    return flag.Work.WorkUrl;
  } else if (flag.UniversityUrl) {
    return flag.UniversityUrl;
  } else if (flag.DocUrl) {
    return flag.DocUrl;
  }
  return '';
}

function convertDataToGraphFormat(authorName, reportContent) {
  const flagTypeToTitle = {
    AssociationsWithDeniedEntities: 'Funding from Denied Entities',
    AuthorAffiliations: 'Author Affiliations',
    CoauthorAffiliations: "Co-authors' affiliations with High Risk Foreign Institutes",
    HighRiskFunders: 'Affiliations with High Risk Foreign Institutes',
    MiscHighRiskAssociations: 'Miscellaneous High Risk Connections',
    PotentialAuthorAffiliations: 'Appointments at High Risk Foreign Institutes',
    TalentContracts: 'Talent Contracts',
  };

  let graphData = {
    name: authorName,
    connections: [],
  };

  let riskScore = 0;
  Object.keys(reportContent).forEach((flagType, index) => {
    riskScore += reportContent[flagType].length;
    let works = [];

    Object.keys(reportContent[flagType]).forEach((flag, index2) => {
      if (reportContent[flagType][index2].hasOwnProperty('Connections')) {
        // This is a connection with potentially more connections out of it
        if (reportContent[flagType][index2].Connections !== null) {
          // secondary or tertiary connection
          let work = {
            title: reportContent[flagType][index2].Connections[0].DocTitle,
            url: reportContent[flagType][index2].Connections[0].DocUrl,
            connections: [],
          };

          if (
            reportContent[flagType][index2].hasOwnProperty('EntityMentioned') &&
            !reportContent[flagType][index2].FrequentCoauthor
          ) {
            work.title += ' [' + reportContent[flagType][index2].EntityMentioned + ']';
          }

          if (reportContent[flagType][index2].Connections.length > 1) {
            // tertiary connection
            work.connections.push({
              title: reportContent[flagType][index2].Connections[1].DocTitle,
              url: reportContent[flagType][index2].Connections[1].DocUrl,
              connections: [
                {
                  title: reportContent[flagType][index2].DocTitle,
                  url: reportContent[flagType][index2].DocUrl,
                  connections: [],
                },
              ],
            });
          } else {
            work.connections.push({
              title: reportContent[flagType][index2].DocTitle,
              url: reportContent[flagType][index2].DocUrl,
              connections: [],
            });
          }
          works.push(work);
        } else {
          // primary connection
          works.push({
            title: reportContent[flagType][index2]?.DocTitle || '',
            url: reportContent[flagType][index2]?.DocUrl || '',
            connections: [],
          });
        }
      } else {
        works.push({
          title: getNodeTitle(flagType, reportContent[flagType][index2]),
          url: getNodeUrl(reportContent[flagType][index2]),
          connections: [],
        });
      }
    });

    graphData.connections.push({
      title: flagTypeToTitle[flagType],
      count: works.length,
      connections: works,
    });
  });

  graphData['risk_score'] = riskScore;

  return graphData;
}

function levelZeroNode(nodeId, name, riskScore, url) {
  return {
    id: nodeId,
    data: {
      url: url,
      text: name,
    },
    text: name,
  };
}

function levelOneNode(nodeId, title, url, count, connections) {
  const textLength = Math.min(title.length, 40);
  let dotString = '';
  if (textLength < title.length) dotString += '...';
  return {
    id: nodeId,
    text: title.slice(0, textLength) + dotString + ' (' + count.toString() + ')',
    data: {
      url: url,
      text: title,
      allConnections: connections,
    },
  };
}

function levelTwoNode(nodeId, title, url, connections) {
  const textLength = Math.min(title.length, 40);
  let dotString = '';
  if (textLength < title.length) dotString += '...';
  return {
    id: nodeId,
    text: title.slice(0, textLength) + dotString,
    data: {
      url: url,
      text: title,
      allConnections: connections,
    },
  };
}

function levelThreeNode(nodeId, title, url, connections) {
  const textLength = Math.min(title.length, 30);
  let dotString = '';
  if (textLength < title.length) dotString += '...';
  const fontSize = 20;
  const calculatedWidth = Math.max(textLength * (fontSize * 0.25), 50);
  return {
    id: nodeId,
    text: title.slice(0, textLength) + dotString,
    data: {
      url: url,
      text: title,
      allConnections: connections,
    },
  };
}

function levelFourNode(nodeId, title, url, connections) {
  const textLength = Math.min(title.length, 30);
  let dotString = '';
  if (textLength < title.length) dotString += '...';
  return {
    id: nodeId,
    text: title.slice(0, textLength) + dotString,
    data: {
      url: url,
      text: title,
      allConnections: connections,
    },
  };
}

function generateGraphData(data, parentId = null, level = 0) {
  if (level === 1 && data.count === 0) {
    return { nodes: [], lines: [], rootId: 'a', levelNodePairs: [] };
  }

  const nodes = [];
  const lines = [];
  let currentNodeId;

  if (level === 0) {
    // Root node
    currentNodeId = 'a';
    nodes.push(levelZeroNode(currentNodeId, data.name, data.risk_score, data.url));
  } else if (level === 1) {
    // Second level node
    currentNodeId = `g${Math.random().toString(36).substring(7)}`;
    nodes.push(levelOneNode(currentNodeId, data.title, data.url, data.count, data.connections));
  } else if (level === 2) {
    // Third level node
    currentNodeId = `e${Math.random().toString(36).substring(7)}`;
    nodes.push(levelTwoNode(currentNodeId, data.title, data.url, data.connections));
  } else if (level === 3) {
    // Fourth level node
    currentNodeId = `b${Math.random().toString(36).substring(7)}`;
    nodes.push(levelThreeNode(currentNodeId, data.title, data.url, data.connections));
  } else if (level === 4) {
    currentNodeId = `h${Math.random().toString(36).substring(7)}`;
    nodes.push(levelFourNode(currentNodeId, data.title, data.url, data.connections));
  }

  if (parentId) {
    lines.push({ id: `${parentId}-${currentNodeId}`, from: parentId, to: currentNodeId });
  }

  let levelNodePairs = [[level, currentNodeId]];

  if (data.connections && data.connections.length > 0) {
    let limit = data.connections.length;
    if (level > 0) {
      limit = Math.min(limit, 5);
    }
    for (let connectionIndex = 0; connectionIndex < limit; connectionIndex++) {
      const child = data.connections[connectionIndex];
      const childGraph = generateGraphData(child, currentNodeId, level + 1);
      nodes.push(...childGraph.nodes);
      lines.push(...childGraph.lines);
      levelNodePairs = [...levelNodePairs, ...childGraph.levelNodePairs];
    }
  }

  return { nodes, lines, rootId: 'a', levelNodePairs };
}

const MyComponent = ({ authorName, reportContent }) => {
  const [dialogOpen, setDialogOpen] = useState(false);
  const [selectedNode, setSelectedNode] = useState(null);
  const [expandedChildren, setExpandedChildren] = useState(false);

  const graphRef = useRef(null);

  useEffect(() => {
    showGraph();
  }, []);
  const graphData = generateGraphData(convertDataToGraphFormat(authorName, reportContent));
  const { nodes, lines, rootId } = graphData;
  const showGraph = async () => {
    const __graph_json_data = {
      rootId: rootId,
      nodes: nodes,
      lines: lines,
    };

    const graphInstance = graphRef.current?.getInstance();
    if (graphInstance) {
      graphInstance.loading();
      await graphInstance.setJsonData(__graph_json_data);
      await graphInstance.doLayout();
      await openByLevel(1);
      await graphInstance.zoomToFit();
      graphInstance.clearLoading();
    }
  };

  const onNodeClick = (nodeObject, $event) => {
    setSelectedNode({
      ...nodeObject,
      data: {
        ...nodeObject.data,
        allConnections: nodeObject.data.allConnections,
      },
    });
    setDialogOpen(true);
    setExpandedChildren(false);
  };

  const onLineClick = (lineObject, linkObject, $event) => {
    console.log('onLineClick:', lineObject);
  };

  const openByLevel = async (level) => {
    const graphInstance = graphRef.current?.getInstance();
    if (graphInstance) {
      // Reset data

      graphInstance.getNodes().forEach((node) => {
        node.expanded = true;
        node.alignItems = 'top';
      });

      // Reset data

      graphInstance.getNodes().forEach((node) => {
        node.className = 'my-industy-node-level-' + Math.abs(node.lot?.level || 0);
      });

      graphInstance.getNodes().forEach((node) => {
        if (Math.abs(node.lot?.level || 0) >= level) {
          node.expanded = false;
        }
      });

      await graphInstance.doLayout();
    }
  };
  const MyNodeSlot = ({ node }) => {
    return (
      <div slot="node" slot-scope="{node}">
        {node.lot && node.lot.level === 0 && (
          <div className="my-industy-node my-industy-node-level-0">
            {/* root node */}
            <div className="my-card-header">Author Name</div>
            <div className="my-card-body">{node.text}</div>
          </div>
        )}
        {node.lot && node.lot.level === 1 && (
          <div className="my-industy-node my-industy-node-level-1">
            {/* level 1 nodes */}
            <div className="my-card-header">Flag Type</div>
            <div className="my-card-body">{node.text}</div>
          </div>
        )}
        {node.lot && node.lot.level === 2 && (
          <div className="my-industy-node my-industy-node-level-2">
            {/* level 2 nodes */}
            <div className="my-card-header" style={{ color: 'rgba(0, 0, 0, 0)' }}>
              .
            </div>
            <div className="my-card-body">{node.text}</div>
          </div>
        )}
<<<<<<< HEAD
        {node.lot.level >= 3 && (
          <div className="my-industy-node my-industy-node-level-3">
            <div className="my-card-header">Product Type</div>
            <div className="my-card-body">{node.text}</div>
          </div>
        )}
=======
        {!node.lot ||
          (node.lot.level >= 3 && (
            <div className="my-industy-node my-industy-node-level-3">
              <div className="my-card-header" style={{ color: 'rgba(0, 0, 0, 0)' }}>
                .
              </div>
              <div className="my-card-body">{node.text}</div>
            </div>
          ))}
>>>>>>> 845919e7
      </div>
    );
  };

  const graphOptions = {
    debug: true,
    backgrounImageNoRepeat: true,
    moveToCenterWhenRefresh: true,
    zoomToFitWhenRefresh: true,
    useAnimationWhenRefresh: false,
    useAnimationWhenExpanded: true,
    reLayoutWhenExpandedOrCollapsed: true,
    defaultExpandHolderPosition: 'bottom',
    defaultNodeShape: 1,
    defaultNodeBorderWidth: 0,
    defaultLineShape: 2,
    defaultJunctionPoint: 'tb',
    lineUseTextPath: true,
    defaultLineWidth: 1,
    defaultLineColor: '#09abff',
    layouts: [
      {
        layoutName: 'tree',
        from: 'top',
        levelDistance: '250,250,250,250',
        min_per_width: 205,
      },
    ],
  };

  return (
    <div>
      <div
        style={{
          height: '700px',
          width: '96%',
          marginLeft: '2%',
          overflow: 'hidden',
          position: 'relative',
          border: '1px solid rgb(230,230,230)',
          borderRadius: '8px',
          marginTop: '20px',
        }}
      >
        <RelationGraph
          ref={graphRef}
          options={graphOptions}
          nodeSlot={MyNodeSlot}
          onNodeClick={onNodeClick}
          onLineClick={onLineClick}
        ></RelationGraph>
        <Dialog open={dialogOpen} onClose={() => setDialogOpen(false)} fullWidth maxWidth="sm">
          <DialogTitle sx={{ bgcolor: '#2A2A2A', color: 'white' }}>
            {'Detailed Information'}
          </DialogTitle>
          <Divider
            sx={{
              borderBottomWidth: 2,
              borderColor: 'text.primary',
            }}
          />
          <DialogContent sx={{ bgcolor: '#2A2A2A' }}>
            <Card variant="outlined" sx={{ mb: 2, bgcolor: '#6e6e6e' }}>
              <CardContent>
                <Typography variant="body1" color="text.primary" sx={{ fontWeight: 600 }}>
                  {selectedNode?.data.text}
                </Typography>
                {selectedNode?.data?.url && (
                  <>
                    <Divider
                      sx={{
                        borderBottomWidth: 1,
                        borderColor: 'white',
                        marginTop: 1,
                      }}
                    />
                    <Link
                      href={selectedNode.data.url}
                      target="_blank"
                      sx={{ mt: 1, display: 'block', color: 'orange' }}
                    >
                      {selectedNode.data.url}
                    </Link>
                  </>
                )}
              </CardContent>
            </Card>

            {selectedNode?.data?.allConnections?.length > 0 && (
              <>
                <div
                  onClick={() => setExpandedChildren(!expandedChildren)}
                  style={{ cursor: 'pointer', display: 'flex', alignItems: 'center' }}
                >
                  <Typography variant="subtitle1" sx={{ color: 'white' }}>
                    Relevant Documents / Webpages ({selectedNode.data.allConnections.length})
                  </Typography>
                  <IconButton size="small" sx={{ color: 'white' }}>
                    {expandedChildren ? (
                      <ExpandLessIcon color="inherit" />
                    ) : (
                      <ExpandMoreIcon color="inherit" />
                    )}
                  </IconButton>
                </div>

                <Collapse in={expandedChildren}>
                  <Card variant="outlined" sx={{ mt: 1, bgcolor: '#6e6e6e' }}>
                    <CardContent>
                      {selectedNode.data.allConnections.map((child, index) => (
                        <Typography key={index} variant="body1" sx={{ mb: 1, color: 'black' }}>
                          <Link
                            href={child.url}
                            target="_blank"
                            rel="noopener noreferrer"
                            style={{ textDecoration: 'none', color: 'inherit' }}
                            onMouseEnter={(e) => (e.target.style.textDecoration = 'underline')}
                            onMouseLeave={(e) => (e.target.style.textDecoration = 'none')}
                          >
                            {getRawTextFromXML(child.title)}
                          </Link>
                          <Divider
                            sx={{
                              borderBottomWidth: 1,
                              borderColor: 'white',
                              marginTop: 1,
                            }}
                          />
                        </Typography>
                      ))}
                    </CardContent>
                  </Card>
                </Collapse>
              </>
            )}
          </DialogContent>
        </Dialog>
      </div>
    </div>
  );
};

export default MyComponent;<|MERGE_RESOLUTION|>--- conflicted
+++ resolved
@@ -354,14 +354,6 @@
             <div className="my-card-body">{node.text}</div>
           </div>
         )}
-<<<<<<< HEAD
-        {node.lot.level >= 3 && (
-          <div className="my-industy-node my-industy-node-level-3">
-            <div className="my-card-header">Product Type</div>
-            <div className="my-card-body">{node.text}</div>
-          </div>
-        )}
-=======
         {!node.lot ||
           (node.lot.level >= 3 && (
             <div className="my-industy-node my-industy-node-level-3">
@@ -371,7 +363,6 @@
               <div className="my-card-body">{node.text}</div>
             </div>
           ))}
->>>>>>> 845919e7
       </div>
     );
   };
