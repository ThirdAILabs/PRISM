--- conflicted
+++ resolved
@@ -3,12 +3,7 @@
 import { FaFilePdf, FaFileCsv, FaFileExcel } from 'react-icons/fa';
 import { reportService } from '../../../../api/reports';
 const StyledWrapper = styled.div`
-<<<<<<< HEAD
 position: relative;
-=======
-  position: relative;
-
->>>>>>> 4e8ac36f
   .cssbuttons-io-button {
     position: relative;
     transition: all 0.3s ease-in-out;
@@ -38,12 +33,8 @@
   .cssbuttons-io-button:hover .icon {
       transform: translate(4px);
   }
-<<<<<<< HEAD
 
 .dropdown-container {
-=======
-  .dropdown-container {
->>>>>>> 4e8ac36f
     position: absolute;
     top: 100%;
     right: 0;
@@ -76,7 +67,6 @@
 `;
 
 const Button = ({ reportId, isOpen, setIsOpen }) => {
-<<<<<<< HEAD
     const handleDownload = (format) => {
         reportService.downloadReport(reportId, format);
         setIsOpen(false);
@@ -121,42 +111,5 @@
 }
 
 
-=======
-  const handleDownload = (format) => {
-    reportService.downloadReport(reportId, format);
-    setIsOpen(false);
-  };
-  return (
-    <StyledWrapper>
-      <button className="cssbuttons-io-button" onClick={() => setIsOpen(!isOpen)}>
-        <svg xmlns="http://www.w3.org/2000/svg" viewBox="0 0 24 24" width={24} height={24}>
-          <path fill="none" d="M0 0h24v24H0z" />
-          <path
-            fill="currentColor"
-            d="M1 14.5a6.496 6.496 0 0 1 3.064-5.519 8.001 8.001 0 0 1 15.872 0 6.5 6.5 0 0 1-2.936 12L7 21c-3.356-.274-6-3.078-6-6.5zm15.848 4.487a4.5 4.5 0 0 0 2.03-8.309l-.807-.503-.12-.942a6.001 6.001 0 0 0-11.903 0l-.12.942-.805.503a4.5 4.5 0 0 0 2.029 8.309l.173.013h9.35l.173-.013zM13 12h3l-4 5-4-5h3V8h2v4z"
-          />
-        </svg>
-        <span>Download Report</span>
-      </button>
-      {isOpen && (
-        <div className="dropdown-container">
-          <div className="dropdown-item" onClick={() => handleDownload('pdf')}>
-            <FaFilePdf color="#ff0000" />
-            PDF
-          </div>
-          <div className="dropdown-item" onClick={() => handleDownload('csv')}>
-            <FaFileCsv color="#217346" />
-            CSV
-          </div>
-          <div className="dropdown-item" onClick={() => handleDownload('xlsx')}>
-            <FaFileExcel color="#217346" />
-            Excel
-          </div>
-        </div>
-      )}
-    </StyledWrapper>
-  );
-};
->>>>>>> 4e8ac36f
 
 export default Button;