export const prismBaseUrl = 'http://localhost:8082';

export const API_ROUTES = {
<<<<<<< HEAD
    REPORTS: {
        LIST: '/api/v1/report/author/list',
        CREATE: '/api/v1/report/author/create',
        GET: (id) => `/api/v1/report/author/${id}`,
        ACTIVATE_LICENSE: '/api/v1/report/activate-license',
        CHECK_DISCLOSURE: (id) => `/api/v1/report/author/${id}/check-disclosure`,
        DOWNLOAD: (id) => `/api/v1/report/author/${id}/download`,
    },
    LICENSES: {
        LIST: '/api/v1/license/list',
        CREATE: '/api/v1/license/create',
        DEACTIVATE: (id) => `/api/v1/license/${id}`
    },
    AUTOCOMPLETE: {
        AUTHOR: '/api/v1/autocomplete/author',
        INSTITUTION: '/api/v1/autocomplete/institution'
    },
    SEARCH: {
        REGULAR: '/api/v1/search/regular',
        ADVANCED: '/api/v1/search/advanced',
        MATCH_ENTITIES: '/api/v1/search/match-entities'
    }
=======
  REPORTS: {
    LIST: '/api/v1/report/list',
    CREATE: '/api/v1/report/create',
    GET: (id) => `/api/v1/report/${id}`,
    ACTIVATE_LICENSE: '/api/v1/report/activate-license',
    CHECK_DISCLOSURE: (id) => `/api/v1/report/${id}/check-disclosure`,
    DOWNLOAD: (id) => `/api/v1/report/${id}/download`,
  },
  LICENSES: {
    LIST: '/api/v1/license/list',
    CREATE: '/api/v1/license/create',
    DEACTIVATE: (id) => `/api/v1/license/${id}`,
  },
  AUTOCOMPLETE: {
    AUTHOR: '/api/v1/autocomplete/author',
    INSTITUTION: '/api/v1/autocomplete/institution',
  },
  SEARCH: {
    REGULAR: '/api/v1/search/regular',
    ADVANCED: '/api/v1/search/advanced',
    MATCH_ENTITIES: '/api/v1/search/match-entities',
  },
>>>>>>> 1466345b
};<|MERGE_RESOLUTION|>--- conflicted
+++ resolved
@@ -1,37 +1,13 @@
 export const prismBaseUrl = 'http://localhost:8082';
 
 export const API_ROUTES = {
-<<<<<<< HEAD
-    REPORTS: {
-        LIST: '/api/v1/report/author/list',
-        CREATE: '/api/v1/report/author/create',
-        GET: (id) => `/api/v1/report/author/${id}`,
-        ACTIVATE_LICENSE: '/api/v1/report/activate-license',
-        CHECK_DISCLOSURE: (id) => `/api/v1/report/author/${id}/check-disclosure`,
-        DOWNLOAD: (id) => `/api/v1/report/author/${id}/download`,
-    },
-    LICENSES: {
-        LIST: '/api/v1/license/list',
-        CREATE: '/api/v1/license/create',
-        DEACTIVATE: (id) => `/api/v1/license/${id}`
-    },
-    AUTOCOMPLETE: {
-        AUTHOR: '/api/v1/autocomplete/author',
-        INSTITUTION: '/api/v1/autocomplete/institution'
-    },
-    SEARCH: {
-        REGULAR: '/api/v1/search/regular',
-        ADVANCED: '/api/v1/search/advanced',
-        MATCH_ENTITIES: '/api/v1/search/match-entities'
-    }
-=======
   REPORTS: {
-    LIST: '/api/v1/report/list',
-    CREATE: '/api/v1/report/create',
-    GET: (id) => `/api/v1/report/${id}`,
+    LIST: '/api/v1/report/author/list',
+    CREATE: '/api/v1/report/author/create',
+    GET: (id) => `/api/v1/report/author/${id}`,
     ACTIVATE_LICENSE: '/api/v1/report/activate-license',
-    CHECK_DISCLOSURE: (id) => `/api/v1/report/${id}/check-disclosure`,
-    DOWNLOAD: (id) => `/api/v1/report/${id}/download`,
+    CHECK_DISCLOSURE: (id) => `/api/v1/report/author/${id}/check-disclosure`,
+    DOWNLOAD: (id) => `/api/v1/report/author/${id}/download`,
   },
   LICENSES: {
     LIST: '/api/v1/license/list',
@@ -47,5 +23,4 @@
     ADVANCED: '/api/v1/search/advanced',
     MATCH_ENTITIES: '/api/v1/search/match-entities',
   },
->>>>>>> 1466345b
 };