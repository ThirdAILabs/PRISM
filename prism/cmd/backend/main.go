package main

import (
	"encoding/json"
	"errors"
	"fmt"
	"log"
	"log/slog"
	"net/http"
	"os"
	"prism/prism/api"
	"prism/prism/cmd"
	"prism/prism/licensing"
	"prism/prism/openalex"
	"prism/prism/search"
	"prism/prism/services"
	"prism/prism/services/auth"
	"time"

	"github.com/go-chi/chi/v5"
	"github.com/go-chi/cors"
)

type Config struct {
	PostgresUri            string `yaml:"postgres_uri"`
	SearchableEntitiesPath string `yaml:"searchable_entities"`
	Keycloak               auth.KeycloakArgs
	Port                   int
	Logfile                string
	PrismLicense           string `yaml:"prism_license"`
}

func (c *Config) logfile() string {
	if c.Logfile == "" {
		return "prism_backend.log"
	}
	return c.Logfile
}

func (c *Config) port() int {
	if c.Port == 0 {
		return 8000
	}
	return c.Port
}

func buildEntityNdb(entityPath string) services.EntitySearch {
	const entityNdbPath = "searchable_entities.ndb"
	if err := os.RemoveAll(entityNdbPath); err != nil && !errors.Is(err, os.ErrNotExist) {
		log.Fatalf("error deleting existing ndb: %v", err)
	}

	time.Sleep(2 * time.Second)

	file, err := os.Open(entityPath)
	if err != nil {
		log.Fatalf("error opening searchable entities: %v", err)
	}

	var entities []api.MatchedEntity
	if err := json.NewDecoder(file).Decode(&entities); err != nil {
		log.Fatalf("error parsing searchable entities: %v", err)
	}

	log.Printf("loaded %d searchable entities", len(entities))

	s := time.Now()
	es, err := services.NewEntitySearch(entityNdbPath)
	if err != nil {
		log.Fatalf("error openning ndb: %v", err)
	}

	if err := es.Insert(entities); err != nil {
		log.Fatalf("error inserting into ndb: %v", err)
	}

	e := time.Now()

	log.Printf("searchable entity ndb construction time=%.3f", e.Sub(s).Seconds())

	return es
}

func main() {
	var config Config
	cmd.LoadConfig(&config)

	logFile, err := os.OpenFile(config.logfile(), os.O_CREATE|os.O_APPEND|os.O_RDWR, 0666)
	if err != nil {
		log.Fatalf("error opening log file: %v", err)
	}
	defer logFile.Close()

	cmd.InitLogging(logFile)

	openalex := openalex.NewRemoteKnowledgeBase()

	licensing, err := licensing.NewLicenseVerifier(config.PrismLicense)
	if err != nil {
		log.Fatalf("error initializing licensing: %v", err)
	}

	if err := search.SetLicenseKey(config.PrismLicense); err != nil {
		log.Fatalf("error activating license key: %v", err)
	}

	entitySearch := buildEntityNdb(config.SearchableEntitiesPath)

	db := cmd.InitDb(config.PostgresUri)

	userAuth, err := auth.NewKeycloakAuth("prism-user", config.Keycloak)
	if err != nil {
		log.Fatalf("error initializing keycloak user auth: %v", err)
	}

<<<<<<< HEAD
	backend := services.NewBackend(db, openalex, entityNdb, userAuth, licensing)
=======
	adminAuth, err := auth.NewKeycloakAuth("prism-admin", config.Keycloak)
	if err != nil {
		log.Fatalf("error initializing keycloak admin auth: %v", err)
	}

	backend := services.NewBackend(db, openalex, entitySearch, userAuth, adminAuth)
>>>>>>> ee8a5de3

	r := chi.NewRouter()

	r.Use(cors.Handler(cors.Options{
		AllowedOrigins:   []string{"*"},                                       // Allow all origins
		AllowedMethods:   []string{"GET", "POST", "PUT", "DELETE", "OPTIONS"}, // Allow all HTTP methods
		AllowedHeaders:   []string{"*"},                                       // Allow all headers
		ExposedHeaders:   []string{"*"},                                       // Expose all headers
		AllowCredentials: true,                                                // Allow cookies/auth headers
		MaxAge:           300,                                                 // Cache preflight response for 5 minutes
	}))

	r.Mount("/api/v1", backend.Routes())

	slog.Info("starting server", "port", config.port())
	err = http.ListenAndServe(fmt.Sprintf(":%d", config.port()), r)
	if err != nil {
		log.Fatalf("listen and serve returned error: %v", err.Error())
	}
}<|MERGE_RESOLUTION|>--- conflicted
+++ resolved
@@ -113,16 +113,7 @@
 		log.Fatalf("error initializing keycloak user auth: %v", err)
 	}
 
-<<<<<<< HEAD
-	backend := services.NewBackend(db, openalex, entityNdb, userAuth, licensing)
-=======
-	adminAuth, err := auth.NewKeycloakAuth("prism-admin", config.Keycloak)
-	if err != nil {
-		log.Fatalf("error initializing keycloak admin auth: %v", err)
-	}
-
-	backend := services.NewBackend(db, openalex, entitySearch, userAuth, adminAuth)
->>>>>>> ee8a5de3
+	backend := services.NewBackend(db, openalex, entitySearch, userAuth, licensing)
 
 	r := chi.NewRouter()
 
