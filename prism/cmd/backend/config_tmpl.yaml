--- conflicted
+++ resolved
@@ -20,9 +20,5 @@
 # Logfile for backend
 logfile: "./prism_backend.log"
 
-<<<<<<< HEAD
-ndb_license: "754AAF-55BFF8-2D3BD1-A0C01B-E12324-V3"
-=======
 # License for NDB
-ndb_license: "license path or key"
->>>>>>> 4b1902c2
+ndb_license: "license path or key"