--- conflicted
+++ resolved
@@ -3,6 +3,7 @@
 import (
 	"errors"
 	"log"
+	"log/slog"
 	"os"
 	"path/filepath"
 	"prism/prism/cmd"
@@ -102,16 +103,11 @@
 
 	reportManager := reports.NewManager(db, reports.StaleReportThreshold)
 
-<<<<<<< HEAD
 	processor, err := flaggers.NewReportProcessor(reportManager, opts)
 	if err != nil {
 		log.Fatalf("error creating work processor: %v", err)
 	}
 
-	for {
-		foundAuthorReport := processor.ProcessNextAuthorReport()
-		foundUniversityReport := processor.ProcessNextUniversityReport()
-=======
 	lastLicenseCheck := time.Now()
 	for {
 		if time.Since(lastLicenseCheck) > 10*time.Minute {
@@ -123,9 +119,8 @@
 			lastLicenseCheck = time.Now()
 		}
 
-		foundAuthorReport := processNextAuthorReport(reportManager, processor)
-		foundUniversityReport := processNextUniversityReport(reportManager, processor)
->>>>>>> e799ef5e
+		foundAuthorReport := processor.ProcessNextAuthorReport()
+		foundUniversityReport := processor.ProcessNextUniversityReport()
 
 		if !foundAuthorReport && !foundUniversityReport {
 			time.Sleep(10 * time.Second)
