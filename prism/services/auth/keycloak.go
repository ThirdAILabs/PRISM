package auth

import (
	"context"
	"crypto/tls"
	"fmt"
	"log/slog"
	"net/http"
	"strings"
	"time"

	"github.com/Nerzal/gocloak/v13"
	"github.com/google/uuid"
)

type KeycloakAuth struct {
	keycloak *gocloak.GoCloak
	realm    string
	logger   *slog.Logger
}

type KeycloakArgs struct {
	KeycloakServerUrl string

	KeycloakAdminUsername string
	KeycloakAdminPassword string

	PublicHostname  string
	PrivateHostname string

	SslLogin bool

	Verbose bool
}

func NewKeycloakAuth(realm string, args KeycloakArgs) (*KeycloakAuth, error) {
	client := gocloak.NewClient(args.KeycloakServerUrl)
	restyClient := client.RestyClient()
	restyClient.SetDebug(args.Verbose) // Adds logging for every request

	if args.SslLogin {
		cert, err := tls.LoadX509KeyPair("/model_bazaar/certs/traefik.crt", "/model_bazaar/certs/traefik.key")
		if err != nil {
			return nil, fmt.Errorf("error loading cert: %w", err)
		}
		restyClient.SetCertificates(cert)
	} else {
		restyClient.SetTLSClientConfig(&tls.Config{InsecureSkipVerify: true})
	}

	auth := &KeycloakAuth{keycloak: client, realm: realm, logger: slog.With("logger", "keycloak", "realm", realm)}

	adminToken, err := auth.AdminLogin(args.KeycloakAdminUsername, args.KeycloakAdminPassword)
	if err != nil {
		auth.logger.Error("admin login failed", "error", err)
		return nil, err
	}
	auth.logger.Info("admin login successful")

	if err := auth.createRealm(adminToken); err != nil {
		auth.logger.Error("realm creation failed", "error", err)
		return nil, err
	}
	auth.logger.Info("realm creation successful")

	redirectUrls := []string{
		fmt.Sprintf("http://%v/*", args.PublicHostname),
		fmt.Sprintf("https://%v/*", args.PublicHostname),
		fmt.Sprintf("http://%v:80/*", args.PublicHostname),
		fmt.Sprintf("https://%v:80/*", args.PublicHostname),
		fmt.Sprintf("http://%v/*", args.PrivateHostname),
		fmt.Sprintf("https://%v/*", args.PrivateHostname),
		fmt.Sprintf("http://%v:80/*", args.PrivateHostname),
		fmt.Sprintf("https://%v:80/*", args.PrivateHostname),
		"http://localhost/*",
		"https://localhost/*",
		"http://localhost:80/*",
		"https://localhost:80/*",
		"http://127.0.0.1/*",
		"https://127.0.0.1/*",
		"*",
	}

	if err := auth.createClient(adminToken, redirectUrls, args.KeycloakServerUrl); err != nil {
		auth.logger.Error("client creation failed", "error", err)
		return nil, err
	}
	auth.logger.Info("client creation successful")

	return auth, nil
}

func isConflict(err error) bool {
	apiErr, ok := err.(*gocloak.APIError)
	// Keycloak returns 409 if user/realm etc already exists when creating it.
	return ok && apiErr.Code == http.StatusConflict
}

func (auth *KeycloakAuth) AdminLogin(adminUsername, adminPassword string) (string, error) {
	ctx, cancel := context.WithTimeout(context.Background(), 10*time.Second)
	defer cancel()

	// The "master" realm is the default admin realm in Keycloak.
	adminToken, err := auth.keycloak.LoginAdmin(ctx, adminUsername, adminPassword, "master")
	if err != nil {
		return "", fmt.Errorf("error during keycloak admin login: %w", err)
	}
	return adminToken.AccessToken, nil
}

func (auth *KeycloakAuth) createRealm(adminToken string) error {
	ctx, cancel := context.WithTimeout(context.Background(), 10*time.Second)
	defer cancel()

	serverInfo, err := auth.keycloak.GetServerInfo(ctx, adminToken)
	if err != nil {
		return fmt.Errorf("error getting keycloak server info: %w", err)
	}

	args := gocloak.RealmRepresentation{
<<<<<<< HEAD
		Realm:                           &auth.realm,
		Enabled:                         gocloak.BoolP(true),
		IdentityProviders:               &[]interface{}{},
		DefaultRoles:                    &[]string{"user"},
		RegistrationAllowed:             gocloak.BoolP(false),
		ResetPasswordAllowed:            gocloak.BoolP(true),
		AccessTokenLifespan:             gocloak.IntP(1500),
		SsoSessionMaxLifespan:           gocloak.IntP(259200),
		SsoSessionIdleTimeoutRememberMe: gocloak.IntP(259200),
		SsoSessionMaxLifespanRememberMe: gocloak.IntP(259200),
		RememberMe:                      gocloak.BoolP(true),
		PasswordPolicy:                  gocloak.StringP("length(8) and digits(1) and lowerCase(1) and upperCase(1) and specialChars(1)"),
		BruteForceProtected:             gocloak.BoolP(true),
		MaxFailureWaitSeconds:           gocloak.IntP(900),
		MinimumQuickLoginWaitSeconds:    gocloak.IntP(60),
		WaitIncrementSeconds:            gocloak.IntP(60),
		QuickLoginCheckMilliSeconds:     gocloak.Int64P(int64(1000)),
		MaxDeltaTimeSeconds:             gocloak.IntP(43200),
		FailureFactor:                   gocloak.IntP(30),
=======
		Realm:                        &auth.realm,
		Enabled:                      gocloak.BoolP(true),
		IdentityProviders:            &[]interface{}{},
		DefaultRoles:                 &[]string{"user"},
		RegistrationAllowed:          gocloak.BoolP(true),
		ResetPasswordAllowed:         gocloak.BoolP(true),
		AccessCodeLifespan:           gocloak.IntP(1500),
		PasswordPolicy:               gocloak.StringP("length(8) and digits(1) and lowerCase(1) and upperCase(1) and specialChars(1)"),
		BruteForceProtected:          gocloak.BoolP(true),
		MaxFailureWaitSeconds:        gocloak.IntP(900),
		MinimumQuickLoginWaitSeconds: gocloak.IntP(60),
		WaitIncrementSeconds:         gocloak.IntP(60),
		QuickLoginCheckMilliSeconds:  gocloak.Int64P(int64(1000)),
		MaxDeltaTimeSeconds:          gocloak.IntP(43200),
		FailureFactor:                gocloak.IntP(30),
		VerifyEmail:                  gocloak.BoolP(true),
>>>>>>> 8154268d
		SMTPServer: &map[string]string{
			"host":     "smtp.sendgrid.net",
			"port":     "465",
			"from":     "platform@thirdai.com",
			"replyTo":  "platform@thirdai.com",
			"ssl":      "true",
			"starttls": "true",
			"auth":     "true",
			"user":     "apikey",
			"password": "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",
		},
	}

	if serverInfo.Themes != nil {
		for _, theme := range serverInfo.Themes.Login {
			if theme.Name == "custom-theme" {
				args.LoginTheme = gocloak.StringP("custom-theme")
				args.AccountTheme = gocloak.StringP("custom-theme")
				args.AdminTheme = gocloak.StringP("custom-theme")
				args.EmailTheme = gocloak.StringP("custom-theme")
				args.DisplayName = &auth.realm
				args.DisplayNameHTML = gocloak.StringP("<div class='kc-logo-text'><span>Keycloak</span></div>")
			}
		}
	}

	_, err = auth.keycloak.CreateRealm(ctx, adminToken, args)
	if err != nil {
		if isConflict(err) {
			auth.logger.Info("realm has already been created")
			return nil // Ok if realm already exists
		}
		return fmt.Errorf("error creating realm: %w", err)
	}
	return nil
}

func (auth *KeycloakAuth) createClient(adminToken string, redirectUrls []string, rootUrl string) error {
	clientName := auth.realm + "-login-client"

	ctx, cancel := context.WithTimeout(context.Background(), 10*time.Second)
	defer cancel()

	clients, err := auth.keycloak.GetClients(ctx, adminToken, auth.realm, gocloak.GetClientsParams{
		ClientID: &clientName,
	})
	if err != nil {
		return fmt.Errorf("error listing existing clients for realm: %w", err)
	}
	if len(clients) == 1 {
		auth.logger.Info("client already exists for realm", "client", clientName)
		return nil
	}

	_, err = auth.keycloak.CreateClient(ctx, adminToken, auth.realm, gocloak.Client{
		ClientID:                  &clientName,
		Enabled:                   gocloak.BoolP(true),
		PublicClient:              gocloak.BoolP(true),  // Public client that doesn't require a secret for authentication.
		RedirectURIs:              &redirectUrls,        // URIs where the client will redirect after authentication.
		RootURL:                   &rootUrl,             // Root URL for the client application.
		BaseURL:                   gocloak.StringP("/"), // Base URL for the client application.
		DirectAccessGrantsEnabled: gocloak.BoolP(true),  // Direct grants like password flow are enabled, this allows for login with username and password via keycloak.
		ServiceAccountsEnabled:    gocloak.BoolP(false), // Service accounts are disabled.
		StandardFlowEnabled:       gocloak.BoolP(true),  // Standard authorization code flow is enabled.
		ImplicitFlowEnabled:       gocloak.BoolP(false), // Implicit flow is disabled.
		FullScopeAllowed:          gocloak.BoolP(false), // Limit access to only allowed scopes.
		DefaultClientScopes:       &[]string{"profile", "email", "openid", "roles"},
		OptionalClientScopes:      &[]string{"offline_access", "microprofile-jwt"},
		ProtocolMappers: &[]gocloak.ProtocolMapperRepresentation{
			{
				Name:            gocloak.StringP("auidience resolve"),            // Protocol mappers adjust tokens for clients.
				Protocol:        gocloak.StringP("openid-connect"),               // The OIDC protocol used for authentication.
				ProtocolMapper:  gocloak.StringP("oidc-audience-resolve-mapper"), // Mapper to add audience claim in tokens.
				ConsentRequired: gocloak.BoolP(false),
				Config:          &map[string]string{},
			},
		},
		WebOrigins: &redirectUrls,
	})
	if err != nil {
		if isConflict(err) {
			auth.logger.Info("client has already been created for realm", "client", clientName)
			return nil
		}
		return fmt.Errorf("error creating realm client: %w", err)
	}
	return nil
}

func getToken(r *http.Request) (string, error) {
	header := r.Header.Get("Authorization")

	if len(header) > 7 && strings.ToLower(header[:7]) == "bearer " {
		return header[7:], nil
	}

	return "", fmt.Errorf("missing or invalid authorization header")
}

func (auth *KeycloakAuth) VerifyToken(token string) (uuid.UUID, error) {
	ctx, cancel := context.WithTimeout(context.Background(), 10*time.Second)
	defer cancel()

	userInfo, err := auth.keycloak.GetUserInfo(ctx, token, auth.realm)
	if err != nil {
		auth.logger.Error("unable to verify token with keycloak", "error", err)
		return uuid.Nil, fmt.Errorf("unable to verify access token: %w", err)
	}

	if userInfo.Sub == nil {
		auth.logger.Error("missing user identifier in keycloak response")
		return uuid.Nil, fmt.Errorf("missing user identifier in keycloak response")
	}

	userId, err := uuid.Parse(*userInfo.Sub)
	if err != nil {
		auth.logger.Error("unable to parse user id from keycloak", "id", *userInfo.Sub, "error", err)
		return uuid.Nil, fmt.Errorf("invalid uuid '%v' returned from keycloak: %v", *userInfo.Sub, err)
	}

	return userId, nil
}

// This is just for the purpose of integration tests. It is used to create users
// that can be used for the tests. It is not used in the backend
func (auth *KeycloakAuth) CreateUser(adminToken, username, email, password string) error {
	ctx, cancel := context.WithTimeout(context.Background(), 10*time.Second)
	defer cancel()

	auth.logger.Info("creating user", "user", username)

	userId, err := auth.keycloak.CreateUser(ctx, adminToken, auth.realm, gocloak.User{
		Username:      gocloak.StringP(username),
		Email:         gocloak.StringP(email),
		FirstName:     gocloak.StringP(username),
		LastName:      gocloak.StringP(username),
		Enabled:       gocloak.BoolP(true),
		EmailVerified: gocloak.BoolP(true),
	})
	if err != nil {
		if isConflict(err) {
			auth.logger.Info("user already exists", "user", username)
			return nil
		}
		auth.logger.Error("error creating user", "user", username, "error", err)
		return fmt.Errorf("error creating user '%s' in realm '%s': %w", username, auth.realm, err)
	}

	if err := auth.keycloak.SetPassword(ctx, adminToken, userId, auth.realm, password, false); err != nil {
		auth.logger.Error("error creating user", "user", username, "error", err)
		return fmt.Errorf("error creating user '%s' in realm '%s': %w", username, auth.realm, err)
	}

	auth.logger.Info("user created successfully", "user", username)

	return nil
}<|MERGE_RESOLUTION|>--- conflicted
+++ resolved
@@ -118,7 +118,6 @@
 	}
 
 	args := gocloak.RealmRepresentation{
-<<<<<<< HEAD
 		Realm:                           &auth.realm,
 		Enabled:                         gocloak.BoolP(true),
 		IdentityProviders:               &[]interface{}{},
@@ -138,24 +137,8 @@
 		QuickLoginCheckMilliSeconds:     gocloak.Int64P(int64(1000)),
 		MaxDeltaTimeSeconds:             gocloak.IntP(43200),
 		FailureFactor:                   gocloak.IntP(30),
-=======
-		Realm:                        &auth.realm,
-		Enabled:                      gocloak.BoolP(true),
-		IdentityProviders:            &[]interface{}{},
-		DefaultRoles:                 &[]string{"user"},
-		RegistrationAllowed:          gocloak.BoolP(true),
-		ResetPasswordAllowed:         gocloak.BoolP(true),
-		AccessCodeLifespan:           gocloak.IntP(1500),
-		PasswordPolicy:               gocloak.StringP("length(8) and digits(1) and lowerCase(1) and upperCase(1) and specialChars(1)"),
-		BruteForceProtected:          gocloak.BoolP(true),
-		MaxFailureWaitSeconds:        gocloak.IntP(900),
-		MinimumQuickLoginWaitSeconds: gocloak.IntP(60),
-		WaitIncrementSeconds:         gocloak.IntP(60),
-		QuickLoginCheckMilliSeconds:  gocloak.Int64P(int64(1000)),
-		MaxDeltaTimeSeconds:          gocloak.IntP(43200),
-		FailureFactor:                gocloak.IntP(30),
-		VerifyEmail:                  gocloak.BoolP(true),
->>>>>>> 8154268d
+		AccessCodeLifespan:              gocloak.IntP(1500),
+		VerifyEmail:                     gocloak.BoolP(true),
 		SMTPServer: &map[string]string{
 			"host":     "smtp.sendgrid.net",
 			"port":     "465",
