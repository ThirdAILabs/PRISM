package api

import (
	"fmt"
	"slices"
<<<<<<< HEAD
	"strings"
=======
	"time"
>>>>>>> 93be0608
)

type KeyValue struct {
	Key   string
	Value string
}

type Flag interface {
	// This is used to deduplicate flags. Primarily for author flags, it is
	// possible to have the same flag created for multiple works, for instance by
	// finding the author is faculty at an EOC. For work flags, the key is just
	// the flagger type and work id since we can only have 1 flag for a given work.
	Key() string

	GetEntities() []string

	MarkDisclosed()

<<<<<<< HEAD
	GetDetailFields() []KeyValue

	GetHeading() string
=======
	Before(time.Time) bool

	After(time.Time) bool
>>>>>>> 93be0608
}

type DisclosableFlag struct {
	Disclosed bool
}

func (flag *DisclosableFlag) MarkDisclosed() {
	flag.Disclosed = true
}

type WorkSummary struct {
	WorkId          string
	DisplayName     string
	WorkUrl         string
	OaUrl           string
	PublicationDate time.Time
}

type AcknowledgementEntity struct {
	Entity  string
	Sources []string
	Aliases []string
}

type TalentContractFlag struct {
	DisclosableFlag
	Message            string
	Work               WorkSummary
	Entities           []AcknowledgementEntity
	RawAcknowledements []string
}

func (flag *TalentContractFlag) Key() string {
	// Assumes 1 flag per work
	return fmt.Sprintf("talent-contract-%s", flag.Work.WorkId)
}

func (flag *TalentContractFlag) GetEntities() []string {
	return flag.RawAcknowledements
}

<<<<<<< HEAD
func (flag *TalentContractFlag) GetHeading() string {
	return "Talent Contracts"
}

func (flag *TalentContractFlag) GetDetailFields() []KeyValue {
	return []KeyValue{
		{Key: "Disclosed", Value: fmt.Sprintf("%v", flag.Disclosed)},
		{Key: "Title", Value: flag.Work.DisplayName},
		{Key: "URL", Value: flag.Work.WorkUrl},
		{Key: "Publication Year", Value: fmt.Sprintf("%d", flag.Work.PublicationYear)},
		{Key: "Acknowledgements", Value: strings.Join(flag.RawAcknowledements, ", ")},
	}
=======
func (flag *TalentContractFlag) Before(t time.Time) bool {
	return flag.Work.PublicationDate.Before(t)
}

func (flag *TalentContractFlag) After(t time.Time) bool {
	return flag.Work.PublicationDate.After(t)
>>>>>>> 93be0608
}

type AssociationWithDeniedEntityFlag struct {
	DisclosableFlag
	Message            string
	Work               WorkSummary
	Entities           []AcknowledgementEntity
	RawAcknowledements []string
}

func (flag *AssociationWithDeniedEntityFlag) Key() string {
	// Assumes 1 flag per work
	return fmt.Sprintf("association-with-denied-entity-%s", flag.Work.WorkId)
}

func (flag *AssociationWithDeniedEntityFlag) GetEntities() []string {
	return flag.RawAcknowledements
}

<<<<<<< HEAD
func (flag *AssociationWithDeniedEntityFlag) GetHeading() string {
	return "Funding from Denied Entities"
}

func (flag *AssociationWithDeniedEntityFlag) GetDetailFields() []KeyValue {
	return []KeyValue{
		{Key: "Disclosed", Value: fmt.Sprintf("%v", flag.Disclosed)},
		{Key: "Paper Title", Value: flag.Work.DisplayName},
		{Key: "URL", Value: flag.Work.WorkUrl},
		{Key: "Publication Year", Value: fmt.Sprintf("%d", flag.Work.PublicationYear)},
		{Key: "Acknowledgements", Value: strings.Join(flag.RawAcknowledements, ", ")},
	}
=======
func (flag *AssociationWithDeniedEntityFlag) Before(t time.Time) bool {
	return flag.Work.PublicationDate.Before(t)
}

func (flag *AssociationWithDeniedEntityFlag) After(t time.Time) bool {
	return flag.Work.PublicationDate.After(t)
>>>>>>> 93be0608
}

type HighRiskFunderFlag struct {
	DisclosableFlag
	Message              string
	Work                 WorkSummary
	Funders              []string
	FromAcknowledgements bool
}

func (flag *HighRiskFunderFlag) Key() string {
	// Assumes 1 flag per work
	return fmt.Sprintf("high-risk-funder-%s", flag.Work.WorkId)
}

func (flag *HighRiskFunderFlag) GetEntities() []string {
	return flag.Funders
}

<<<<<<< HEAD
func (flag *HighRiskFunderFlag) GetHeading() string {
	return "High Risk Funding Sources"
}

func (flag *HighRiskFunderFlag) GetDetailFields() []KeyValue {
	return []KeyValue{
		{Key: "Disclosed", Value: fmt.Sprintf("%v", flag.Disclosed)},
		{Key: "Paper Title", Value: flag.Work.DisplayName},
		{Key: "URL", Value: flag.Work.WorkUrl},
		{Key: "Publication Year", Value: fmt.Sprintf("%d", flag.Work.PublicationYear)},
		{Key: "Funders", Value: strings.Join(flag.Funders, ", ")},
	}
=======
func (flag *HighRiskFunderFlag) Before(t time.Time) bool {
	return flag.Work.PublicationDate.Before(t)
}

func (flag *HighRiskFunderFlag) After(t time.Time) bool {
	return flag.Work.PublicationDate.After(t)
>>>>>>> 93be0608
}

type AuthorAffiliationFlag struct {
	DisclosableFlag
	Message      string
	Work         WorkSummary
	Affiliations []string
}

func (flag *AuthorAffiliationFlag) Key() string {
	// Assumes 1 flag per work
	return fmt.Sprintf("author-affiliation-%s", flag.Work.WorkId)
}

func (flag *AuthorAffiliationFlag) GetEntities() []string {
	return flag.Affiliations
}

<<<<<<< HEAD
func (flag *AuthorAffiliationFlag) GetHeading() string {
	return "Affiliations with High Risk Foreign Institutes"
}

func (flag *AuthorAffiliationFlag) GetDetailFields() []KeyValue {
	return []KeyValue{
		{Key: "Disclosed", Value: fmt.Sprintf("%v", flag.Disclosed)},
		{Key: "Paper Title", Value: flag.Work.DisplayName},
		{Key: "URL", Value: flag.Work.WorkUrl},
		{Key: "Publication Year", Value: fmt.Sprintf("%d", flag.Work.PublicationYear)},
		{Key: "Affiliations", Value: strings.Join(flag.Affiliations, ", ")},
	}
=======
func (flag *AuthorAffiliationFlag) Before(t time.Time) bool {
	return flag.Work.PublicationDate.Before(t)
}

func (flag *AuthorAffiliationFlag) After(t time.Time) bool {
	return flag.Work.PublicationDate.After(t)
>>>>>>> 93be0608
}

type PotentialAuthorAffiliationFlag struct {
	DisclosableFlag
	Message       string
	University    string
	UniversityUrl string
}

func (flag *PotentialAuthorAffiliationFlag) Key() string {
	return fmt.Sprintf("potential-author-affiliation-%s-%s", flag.University, flag.UniversityUrl)
}

func (flag *PotentialAuthorAffiliationFlag) GetEntities() []string {
	return []string{flag.University}
}

<<<<<<< HEAD
func (flag *PotentialAuthorAffiliationFlag) GetHeading() string {
	return "Appointments at High Risk Foreign Institutes"
}

func (flag *PotentialAuthorAffiliationFlag) GetDetailFields() []KeyValue {
	return []KeyValue{
		{Key: "Disclosed", Value: fmt.Sprintf("%v", flag.Disclosed)},
		{Key: "University", Value: flag.University},
		{Key: "University URL", Value: flag.UniversityUrl},
	}
=======
func (flag *PotentialAuthorAffiliationFlag) Before(t time.Time) bool {
	// TODO: add date information to this flag and check it here
	return true
}

func (flag *PotentialAuthorAffiliationFlag) After(t time.Time) bool {
	// TODO: add date information to this flag and check it here
	return true
>>>>>>> 93be0608
}

type Connection struct {
	DocTitle string
	DocUrl   string
}

type MiscHighRiskAssociationFlag struct {
	DisclosableFlag
	Message          string
	DocTitle         string
	DocUrl           string
	DocEntities      []string
	EntityMentioned  string
	Connections      []Connection
	FrequentCoauthor *string
}

func (flag *MiscHighRiskAssociationFlag) Key() string {
	// Assumes 1 flag per work
	return fmt.Sprintf("misc-high-risk-associations-%s-%v-%s", flag.DocTitle, flag.Connections, flag.EntityMentioned)
}

func (flag *MiscHighRiskAssociationFlag) GetEntities() []string {
	entities := make([]string, 0)
	if flag.FrequentCoauthor != nil {
		entities = append(entities, *flag.FrequentCoauthor)
	}
	if len(flag.Connections) > 0 { // Not primary connection, means EntityMentioned is not the author
		entities = append(entities, flag.EntityMentioned)
	}
	return entities
}

<<<<<<< HEAD
func (flag *MiscHighRiskAssociationFlag) GetHeading() string {
	return "Miscellaneous High Risk Connections"
}

func (flag *MiscHighRiskAssociationFlag) GetDetailFields() []KeyValue {
	fields := []KeyValue{
		{Key: "Disclosed", Value: fmt.Sprintf("%v", flag.Disclosed)},
		{Key: "Doc Title", Value: flag.DocTitle},
		{Key: "Doc URL", Value: flag.DocUrl},
		{Key: "Doc Entities", Value: strings.Join(flag.DocEntities, ", ")},
		{Key: "Entity Mentioned", Value: flag.EntityMentioned},
	}
	if flag.FrequentCoauthor != nil {
		fields = append(fields, KeyValue{Key: "Frequent Coauthor", Value: *flag.FrequentCoauthor})
	}
	for i, conn := range flag.Connections {
		titleKey := fmt.Sprintf("Connection %d Title", i+1)
		urlKey := fmt.Sprintf("Connection %d URL", i+1)
		fields = append(fields, KeyValue{Key: titleKey, Value: conn.DocTitle})
		fields = append(fields, KeyValue{Key: urlKey, Value: conn.DocUrl})
	}
	return fields
=======
func (flag *MiscHighRiskAssociationFlag) Before(t time.Time) bool {
	// TODO: add date information to this flag and check it here
	return true
}

func (flag *MiscHighRiskAssociationFlag) After(t time.Time) bool {
	// TODO: add date information to this flag and check it here
	return true
>>>>>>> 93be0608
}

type CoauthorAffiliationFlag struct {
	DisclosableFlag
	Message      string
	Work         WorkSummary
	Coauthors    []string
	Affiliations []string
}

func (flag *CoauthorAffiliationFlag) Key() string {
	// Assumes 1 flag per work
	return fmt.Sprintf("coauthor-affiliation-%s", flag.Work.WorkId)
}

func (flag *CoauthorAffiliationFlag) GetEntities() []string {
	return slices.Concat(flag.Coauthors, flag.Affiliations)
}

<<<<<<< HEAD
func (flag *CoauthorAffiliationFlag) GetHeading() string {
	return "Co-authors' affiliations with High Risk Foreign Institutes"
}

func (flag *CoauthorAffiliationFlag) GetDetailFields() []KeyValue {
	return []KeyValue{
		{Key: "Disclosed", Value: fmt.Sprintf("%v", flag.Disclosed)},
		{Key: "Paper Title", Value: flag.Work.DisplayName},
		{Key: "URL", Value: flag.Work.WorkUrl},
		{Key: "Publication Year", Value: fmt.Sprintf("%d", flag.Work.PublicationYear)},
		{Key: "Co-authors", Value: strings.Join(flag.Coauthors, ", ")},
		{Key: "Affiliations", Value: strings.Join(flag.Affiliations, ", ")},
	}
=======
func (flag *CoauthorAffiliationFlag) Before(t time.Time) bool {
	return flag.Work.PublicationDate.Before(t)
}

func (flag *CoauthorAffiliationFlag) After(t time.Time) bool {
	return flag.Work.PublicationDate.After(t)
>>>>>>> 93be0608
}

type ReportContent struct {
	TalentContracts                []*TalentContractFlag
	AssociationsWithDeniedEntities []*AssociationWithDeniedEntityFlag
	HighRiskFunders                []*HighRiskFunderFlag
	AuthorAffiliations             []*AuthorAffiliationFlag
	PotentialAuthorAffiliations    []*PotentialAuthorAffiliationFlag
	MiscHighRiskAssociations       []*MiscHighRiskAssociationFlag
	CoauthorAffiliations           []*CoauthorAffiliationFlag
}

func addFlags[T Flag](groups map[string][]Flag, flags []T) {
	for _, flag := range flags {
		key := flag.GetHeading()
		groups[key] = append(groups[key], flag)
	}
}

func (rc *ReportContent) GroupFlags() map[string][]Flag {
	groups := make(map[string][]Flag)

	addFlags(groups, rc.TalentContracts)
	addFlags(groups, rc.AssociationsWithDeniedEntities)
	addFlags(groups, rc.HighRiskFunders)
	addFlags(groups, rc.AuthorAffiliations)
	addFlags(groups, rc.PotentialAuthorAffiliations)
	addFlags(groups, rc.MiscHighRiskAssociations)
	addFlags(groups, rc.CoauthorAffiliations)

	return groups
}

//The following flags are unused by the frontend, but they are kept in case we
// want to have them in the future.

type MultipleAffiliationFlag struct {
	DisclosableFlag
	Message      string
	Work         WorkSummary
	Affiliations []string
}

func (flag *MultipleAffiliationFlag) Key() string {
	// Assumes 1 flag per work
	return fmt.Sprintf("multiple-affiliations-%s", flag.Work.WorkId)
}

func (flag *MultipleAffiliationFlag) GetEntities() []string {
	return flag.Affiliations
}

<<<<<<< HEAD
func (flag *MultipleAffiliationFlag) GetHeading() string {
	return flag.Message
}

func (flag *MultipleAffiliationFlag) GetDetailFields() []KeyValue {
	return []KeyValue{
		{Key: "Disclosed", Value: fmt.Sprintf("%v", flag.Disclosed)},
		{Key: "Paper Title", Value: flag.Work.DisplayName},
		{Key: "URL", Value: flag.Work.WorkUrl},
		{Key: "Publication Year", Value: fmt.Sprintf("%d", flag.Work.PublicationYear)},
		{Key: "Affiliations", Value: strings.Join(flag.Affiliations, ", ")},
	}
=======
func (flag *MultipleAffiliationFlag) Before(t time.Time) bool {
	return flag.Work.PublicationDate.Before(t)
}

func (flag *MultipleAffiliationFlag) After(t time.Time) bool {
	return flag.Work.PublicationDate.After(t)
>>>>>>> 93be0608
}

type HighRiskPublisherFlag struct {
	DisclosableFlag
	Message    string
	Work       WorkSummary
	Publishers []string
}

func (flag *HighRiskPublisherFlag) Key() string {
	// Assumes 1 flag per work
	return fmt.Sprintf("high-risk-publisher-%s", flag.Work.WorkId)
}

func (flag *HighRiskPublisherFlag) GetEntities() []string {
	return flag.Publishers
}

<<<<<<< HEAD
func (flag *HighRiskPublisherFlag) GetHeading() string {
	return flag.Message
}

func (flag *HighRiskPublisherFlag) GetDetailFields() []KeyValue {
	return []KeyValue{
		{Key: "Disclosed", Value: fmt.Sprintf("%v", flag.Disclosed)},
		{Key: "Paper Title", Value: flag.Work.DisplayName},
		{Key: "URL", Value: flag.Work.WorkUrl},
		{Key: "Publication Year", Value: fmt.Sprintf("%d", flag.Work.PublicationYear)},
		{Key: "Publishers", Value: strings.Join(flag.Publishers, ", ")},
	}
=======
func (flag *HighRiskPublisherFlag) Before(t time.Time) bool {
	return flag.Work.PublicationDate.Before(t)
}

func (flag *HighRiskPublisherFlag) After(t time.Time) bool {
	return flag.Work.PublicationDate.After(t)
>>>>>>> 93be0608
}

type HighRiskCoauthorFlag struct {
	DisclosableFlag
	Message   string
	Work      WorkSummary
	Coauthors []string
}

func (flag *HighRiskCoauthorFlag) Key() string {
	// Assumes 1 flag per work
	return fmt.Sprintf("high-risk-coauthor-%s", flag.Work.WorkId)
}

func (flag *HighRiskCoauthorFlag) GetEntities() []string {
	return flag.Coauthors
}

<<<<<<< HEAD
func (flag *HighRiskCoauthorFlag) GetHeading() string {
	return flag.Message
}

func (flag *HighRiskCoauthorFlag) GetDetailFields() []KeyValue {
	return []KeyValue{
		{Key: "Disclosed", Value: fmt.Sprintf("%v", flag.Disclosed)},
		{Key: "Paper Title", Value: flag.Work.DisplayName},
		{Key: "URL", Value: flag.Work.WorkUrl},
		{Key: "Publication Year", Value: fmt.Sprintf("%d", flag.Work.PublicationYear)},
		{Key: "Co-authors", Value: strings.Join(flag.Coauthors, ", ")},
	}
=======
func (flag *HighRiskCoauthorFlag) Before(t time.Time) bool {
	return flag.Work.PublicationDate.Before(t)
}

func (flag *HighRiskCoauthorFlag) After(t time.Time) bool {
	return flag.Work.PublicationDate.After(t)
>>>>>>> 93be0608
}<|MERGE_RESOLUTION|>--- conflicted
+++ resolved
@@ -3,11 +3,8 @@
 import (
 	"fmt"
 	"slices"
-<<<<<<< HEAD
 	"strings"
-=======
 	"time"
->>>>>>> 93be0608
 )
 
 type KeyValue struct {
@@ -26,15 +23,12 @@
 
 	MarkDisclosed()
 
-<<<<<<< HEAD
 	GetDetailFields() []KeyValue
 
 	GetHeading() string
-=======
 	Before(time.Time) bool
 
 	After(time.Time) bool
->>>>>>> 93be0608
 }
 
 type DisclosableFlag struct {
@@ -76,7 +70,6 @@
 	return flag.RawAcknowledements
 }
 
-<<<<<<< HEAD
 func (flag *TalentContractFlag) GetHeading() string {
 	return "Talent Contracts"
 }
@@ -86,17 +79,17 @@
 		{Key: "Disclosed", Value: fmt.Sprintf("%v", flag.Disclosed)},
 		{Key: "Title", Value: flag.Work.DisplayName},
 		{Key: "URL", Value: flag.Work.WorkUrl},
-		{Key: "Publication Year", Value: fmt.Sprintf("%d", flag.Work.PublicationYear)},
+		{Key: "Publication Date", Value: flag.Work.PublicationDate.String()},
 		{Key: "Acknowledgements", Value: strings.Join(flag.RawAcknowledements, ", ")},
 	}
-=======
+}
+
 func (flag *TalentContractFlag) Before(t time.Time) bool {
 	return flag.Work.PublicationDate.Before(t)
 }
 
 func (flag *TalentContractFlag) After(t time.Time) bool {
 	return flag.Work.PublicationDate.After(t)
->>>>>>> 93be0608
 }
 
 type AssociationWithDeniedEntityFlag struct {
@@ -116,7 +109,6 @@
 	return flag.RawAcknowledements
 }
 
-<<<<<<< HEAD
 func (flag *AssociationWithDeniedEntityFlag) GetHeading() string {
 	return "Funding from Denied Entities"
 }
@@ -126,17 +118,17 @@
 		{Key: "Disclosed", Value: fmt.Sprintf("%v", flag.Disclosed)},
 		{Key: "Paper Title", Value: flag.Work.DisplayName},
 		{Key: "URL", Value: flag.Work.WorkUrl},
-		{Key: "Publication Year", Value: fmt.Sprintf("%d", flag.Work.PublicationYear)},
+		{Key: "Publication Date", Value: flag.Work.PublicationDate.String()},
 		{Key: "Acknowledgements", Value: strings.Join(flag.RawAcknowledements, ", ")},
 	}
-=======
+}
+
 func (flag *AssociationWithDeniedEntityFlag) Before(t time.Time) bool {
 	return flag.Work.PublicationDate.Before(t)
 }
 
 func (flag *AssociationWithDeniedEntityFlag) After(t time.Time) bool {
 	return flag.Work.PublicationDate.After(t)
->>>>>>> 93be0608
 }
 
 type HighRiskFunderFlag struct {
@@ -156,7 +148,6 @@
 	return flag.Funders
 }
 
-<<<<<<< HEAD
 func (flag *HighRiskFunderFlag) GetHeading() string {
 	return "High Risk Funding Sources"
 }
@@ -166,17 +157,17 @@
 		{Key: "Disclosed", Value: fmt.Sprintf("%v", flag.Disclosed)},
 		{Key: "Paper Title", Value: flag.Work.DisplayName},
 		{Key: "URL", Value: flag.Work.WorkUrl},
-		{Key: "Publication Year", Value: fmt.Sprintf("%d", flag.Work.PublicationYear)},
+		{Key: "Publication Date", Value: flag.Work.PublicationDate.String()},
 		{Key: "Funders", Value: strings.Join(flag.Funders, ", ")},
 	}
-=======
+}
+
 func (flag *HighRiskFunderFlag) Before(t time.Time) bool {
 	return flag.Work.PublicationDate.Before(t)
 }
 
 func (flag *HighRiskFunderFlag) After(t time.Time) bool {
 	return flag.Work.PublicationDate.After(t)
->>>>>>> 93be0608
 }
 
 type AuthorAffiliationFlag struct {
@@ -195,7 +186,6 @@
 	return flag.Affiliations
 }
 
-<<<<<<< HEAD
 func (flag *AuthorAffiliationFlag) GetHeading() string {
 	return "Affiliations with High Risk Foreign Institutes"
 }
@@ -205,17 +195,17 @@
 		{Key: "Disclosed", Value: fmt.Sprintf("%v", flag.Disclosed)},
 		{Key: "Paper Title", Value: flag.Work.DisplayName},
 		{Key: "URL", Value: flag.Work.WorkUrl},
-		{Key: "Publication Year", Value: fmt.Sprintf("%d", flag.Work.PublicationYear)},
+		{Key: "Publication Date", Value: flag.Work.PublicationDate.String()},
 		{Key: "Affiliations", Value: strings.Join(flag.Affiliations, ", ")},
 	}
-=======
+}
+
 func (flag *AuthorAffiliationFlag) Before(t time.Time) bool {
 	return flag.Work.PublicationDate.Before(t)
 }
 
 func (flag *AuthorAffiliationFlag) After(t time.Time) bool {
 	return flag.Work.PublicationDate.After(t)
->>>>>>> 93be0608
 }
 
 type PotentialAuthorAffiliationFlag struct {
@@ -233,7 +223,6 @@
 	return []string{flag.University}
 }
 
-<<<<<<< HEAD
 func (flag *PotentialAuthorAffiliationFlag) GetHeading() string {
 	return "Appointments at High Risk Foreign Institutes"
 }
@@ -244,7 +233,8 @@
 		{Key: "University", Value: flag.University},
 		{Key: "University URL", Value: flag.UniversityUrl},
 	}
-=======
+}
+
 func (flag *PotentialAuthorAffiliationFlag) Before(t time.Time) bool {
 	// TODO: add date information to this flag and check it here
 	return true
@@ -253,7 +243,6 @@
 func (flag *PotentialAuthorAffiliationFlag) After(t time.Time) bool {
 	// TODO: add date information to this flag and check it here
 	return true
->>>>>>> 93be0608
 }
 
 type Connection struct {
@@ -288,7 +277,6 @@
 	return entities
 }
 
-<<<<<<< HEAD
 func (flag *MiscHighRiskAssociationFlag) GetHeading() string {
 	return "Miscellaneous High Risk Connections"
 }
@@ -311,7 +299,8 @@
 		fields = append(fields, KeyValue{Key: urlKey, Value: conn.DocUrl})
 	}
 	return fields
-=======
+}
+
 func (flag *MiscHighRiskAssociationFlag) Before(t time.Time) bool {
 	// TODO: add date information to this flag and check it here
 	return true
@@ -320,7 +309,6 @@
 func (flag *MiscHighRiskAssociationFlag) After(t time.Time) bool {
 	// TODO: add date information to this flag and check it here
 	return true
->>>>>>> 93be0608
 }
 
 type CoauthorAffiliationFlag struct {
@@ -340,7 +328,6 @@
 	return slices.Concat(flag.Coauthors, flag.Affiliations)
 }
 
-<<<<<<< HEAD
 func (flag *CoauthorAffiliationFlag) GetHeading() string {
 	return "Co-authors' affiliations with High Risk Foreign Institutes"
 }
@@ -350,18 +337,18 @@
 		{Key: "Disclosed", Value: fmt.Sprintf("%v", flag.Disclosed)},
 		{Key: "Paper Title", Value: flag.Work.DisplayName},
 		{Key: "URL", Value: flag.Work.WorkUrl},
-		{Key: "Publication Year", Value: fmt.Sprintf("%d", flag.Work.PublicationYear)},
+		{Key: "Publication Date", Value: flag.Work.PublicationDate.String()},
 		{Key: "Co-authors", Value: strings.Join(flag.Coauthors, ", ")},
 		{Key: "Affiliations", Value: strings.Join(flag.Affiliations, ", ")},
 	}
-=======
+}
+
 func (flag *CoauthorAffiliationFlag) Before(t time.Time) bool {
 	return flag.Work.PublicationDate.Before(t)
 }
 
 func (flag *CoauthorAffiliationFlag) After(t time.Time) bool {
 	return flag.Work.PublicationDate.After(t)
->>>>>>> 93be0608
 }
 
 type ReportContent struct {
@@ -414,7 +401,6 @@
 	return flag.Affiliations
 }
 
-<<<<<<< HEAD
 func (flag *MultipleAffiliationFlag) GetHeading() string {
 	return flag.Message
 }
@@ -424,17 +410,17 @@
 		{Key: "Disclosed", Value: fmt.Sprintf("%v", flag.Disclosed)},
 		{Key: "Paper Title", Value: flag.Work.DisplayName},
 		{Key: "URL", Value: flag.Work.WorkUrl},
-		{Key: "Publication Year", Value: fmt.Sprintf("%d", flag.Work.PublicationYear)},
+		{Key: "Publication Date", Value: flag.Work.PublicationDate.String()},
 		{Key: "Affiliations", Value: strings.Join(flag.Affiliations, ", ")},
 	}
-=======
+}
+
 func (flag *MultipleAffiliationFlag) Before(t time.Time) bool {
 	return flag.Work.PublicationDate.Before(t)
 }
 
 func (flag *MultipleAffiliationFlag) After(t time.Time) bool {
 	return flag.Work.PublicationDate.After(t)
->>>>>>> 93be0608
 }
 
 type HighRiskPublisherFlag struct {
@@ -453,7 +439,6 @@
 	return flag.Publishers
 }
 
-<<<<<<< HEAD
 func (flag *HighRiskPublisherFlag) GetHeading() string {
 	return flag.Message
 }
@@ -463,17 +448,17 @@
 		{Key: "Disclosed", Value: fmt.Sprintf("%v", flag.Disclosed)},
 		{Key: "Paper Title", Value: flag.Work.DisplayName},
 		{Key: "URL", Value: flag.Work.WorkUrl},
-		{Key: "Publication Year", Value: fmt.Sprintf("%d", flag.Work.PublicationYear)},
+		{Key: "Publication Date", Value: flag.Work.PublicationDate.String()},
 		{Key: "Publishers", Value: strings.Join(flag.Publishers, ", ")},
 	}
-=======
+}
+
 func (flag *HighRiskPublisherFlag) Before(t time.Time) bool {
 	return flag.Work.PublicationDate.Before(t)
 }
 
 func (flag *HighRiskPublisherFlag) After(t time.Time) bool {
 	return flag.Work.PublicationDate.After(t)
->>>>>>> 93be0608
 }
 
 type HighRiskCoauthorFlag struct {
@@ -492,7 +477,6 @@
 	return flag.Coauthors
 }
 
-<<<<<<< HEAD
 func (flag *HighRiskCoauthorFlag) GetHeading() string {
 	return flag.Message
 }
@@ -502,15 +486,15 @@
 		{Key: "Disclosed", Value: fmt.Sprintf("%v", flag.Disclosed)},
 		{Key: "Paper Title", Value: flag.Work.DisplayName},
 		{Key: "URL", Value: flag.Work.WorkUrl},
-		{Key: "Publication Year", Value: fmt.Sprintf("%d", flag.Work.PublicationYear)},
+		{Key: "Publication Date", Value: flag.Work.PublicationDate.String()},
 		{Key: "Co-authors", Value: strings.Join(flag.Coauthors, ", ")},
 	}
-=======
+}
+
 func (flag *HighRiskCoauthorFlag) Before(t time.Time) bool {
 	return flag.Work.PublicationDate.Before(t)
 }
 
 func (flag *HighRiskCoauthorFlag) After(t time.Time) bool {
 	return flag.Work.PublicationDate.After(t)
->>>>>>> 93be0608
 }