package api

import (
	"crypto/sha256"
	"encoding/json"
	"fmt"
	"slices"
	"strings"
	"time"
)

type KeyValue struct {
	Key   string
	Value string
}

type KeyValueURL struct {
	Key   string
	Value string
	Url   string
}

type Flag interface {
	Type() string

	// This is used to deduplicate flags. Primarily for author flags, it is
	// possible to have the same flag created for multiple works, for instance by
	// finding the author is faculty at an EOC. For work flags, the key is just the
	// hash of the flagger type and work id since we can only have 1 flag for a
	// given work.
	Hash() [sha256.Size]byte

	GetEntities() []string

	MarkDisclosed()

	GetDetailFields() []KeyValue

	GetHeading() string

	// The second arg indicates if the flag can be filtered by date.
	Date() (time.Time, bool)

	GetDetailsFieldsForReport() []KeyValueURL
}

const (
	TalentContractType               = "TalentContracts"
	AssociationsWithDeniedEntityType = "AssociationsWithDeniedEntities"
	HighRiskFunderType               = "HighRiskFunders"
	AuthorAffiliationType            = "AuthorAffiliations"
	PotentialAuthorAffiliationType   = "PotentialAuthorAffiliations"
	MiscHighRiskAssociationType      = "MiscHighRiskAssociations"
	CoauthorAffiliationType          = "CoauthorAffiliations"
	// Unused flags
	MultipleAffiliationType = "MultipleAffiliations"
	HighRiskPublisherType   = "HighRiskPublishers"
	HighRiskCoauthorType    = "HighRiskCoauthors"
)

func ParseFlag(ftype string, data []byte) (Flag, error) {
	switch ftype {
	case TalentContractType:
		var flag TalentContractFlag
		if err := json.Unmarshal(data, &flag); err != nil {
			return nil, fmt.Errorf("error parsing flag of type '%s': %w", ftype, err)
		}
		return &flag, nil

	case AssociationsWithDeniedEntityType:
		var flag AssociationWithDeniedEntityFlag
		if err := json.Unmarshal(data, &flag); err != nil {
			return nil, fmt.Errorf("error parsing flag of type '%s': %w", ftype, err)
		}
		return &flag, nil

	case HighRiskFunderType:
		var flag HighRiskFunderFlag
		if err := json.Unmarshal(data, &flag); err != nil {
			return nil, fmt.Errorf("error parsing flag of type '%s': %w", ftype, err)
		}
		return &flag, nil

	case AuthorAffiliationType:
		var flag AuthorAffiliationFlag
		if err := json.Unmarshal(data, &flag); err != nil {
			return nil, fmt.Errorf("error parsing flag of type '%s': %w", ftype, err)
		}
		return &flag, nil

	case PotentialAuthorAffiliationType:
		var flag PotentialAuthorAffiliationFlag
		if err := json.Unmarshal(data, &flag); err != nil {
			return nil, fmt.Errorf("error parsing flag of type '%s': %w", ftype, err)
		}
		return &flag, nil

	case MiscHighRiskAssociationType:
		var flag MiscHighRiskAssociationFlag
		if err := json.Unmarshal(data, &flag); err != nil {
			return nil, fmt.Errorf("error parsing flag of type '%s': %w", ftype, err)
		}
		return &flag, nil

	case CoauthorAffiliationType:
		var flag CoauthorAffiliationFlag
		if err := json.Unmarshal(data, &flag); err != nil {
			return nil, fmt.Errorf("error parsing flag of type '%s': %w", ftype, err)
		}
		return &flag, nil

	case MultipleAffiliationType:
		var flag MultipleAffiliationFlag
		if err := json.Unmarshal(data, &flag); err != nil {
			return nil, fmt.Errorf("error parsing flag of type '%s': %w", ftype, err)
		}
		return &flag, nil

	case HighRiskPublisherType:
		var flag HighRiskPublisherFlag
		if err := json.Unmarshal(data, &flag); err != nil {
			return nil, fmt.Errorf("error parsing flag of type '%s': %w", ftype, err)
		}
		return &flag, nil

	case HighRiskCoauthorType:
		var flag HighRiskCoauthorFlag
		if err := json.Unmarshal(data, &flag); err != nil {
			return nil, fmt.Errorf("error parsing flag of type '%s': %w", ftype, err)
		}
		return &flag, nil

	default:
		return nil, fmt.Errorf("invalid flag type '%s'", ftype)
	}
}

type DisclosableFlag struct {
	Disclosed bool
}

func (flag *DisclosableFlag) MarkDisclosed() {
	flag.Disclosed = true
}

type WorkSummary struct {
	WorkId          string
	DisplayName     string
	WorkUrl         string
	OaUrl           string
	PublicationDate time.Time
}

type AcknowledgementEntity struct {
	Entity  string
	Sources []string
	Aliases []string
}

type TalentContractFlag struct {
	DisclosableFlag
	Message            string
	Work               WorkSummary
	Entities           []AcknowledgementEntity
	RawAcknowledements []string
}

func (flag *TalentContractFlag) Type() string {
	return TalentContractType
}

func (flag *TalentContractFlag) Hash() [sha256.Size]byte {
	// Assumes 1 flag per work
	return sha256.Sum256([]byte(flag.Type() + flag.Work.WorkId))
}

func (flag *TalentContractFlag) GetEntities() []string {
	entities := make([]string, 0, len(flag.Entities))
	for _, ack := range flag.Entities {
		entities = append(entities, ack.Entity)
	}
	return entities
}

func (flag *TalentContractFlag) GetHeading() string {
	return "Talent Contracts"
}

func (flag *TalentContractFlag) GetDetailFields() []KeyValue {
	return []KeyValue{
		{Key: "Disclosed", Value: fmt.Sprintf("%v", flag.Disclosed)},
		{Key: "Title", Value: flag.Work.DisplayName},
		{Key: "URL", Value: flag.Work.WorkUrl},
		{Key: "Publication Date", Value: flag.Work.PublicationDate.String()},
		{Key: "Acknowledgements", Value: strings.Join(flag.RawAcknowledements, ", ")},
	}
}

func (flag *TalentContractFlag) Date() (time.Time, bool) {
	return flag.Work.PublicationDate, true
}

func (flag *TalentContractFlag) GetDetailsFieldsForReport() []KeyValueURL {
	return []KeyValueURL{
		{Key: "Title", Value: flag.Work.DisplayName, Url: flag.Work.WorkUrl},
		{Key: "Publication Date", Value: flag.Work.PublicationDate.Format(time.DateOnly)},
		{Key: "Acknowledgements", Value: strings.Join(flag.RawAcknowledements, ", ")},
	}
}

type AssociationWithDeniedEntityFlag struct {
	DisclosableFlag
	Message            string
	Work               WorkSummary
	Entities           []AcknowledgementEntity
	RawAcknowledements []string
}

func (flag *AssociationWithDeniedEntityFlag) Type() string {
	return AssociationsWithDeniedEntityType
}

func (flag *AssociationWithDeniedEntityFlag) Hash() [sha256.Size]byte {
	// Assumes 1 flag per work
	return sha256.Sum256([]byte(flag.Type() + flag.Work.WorkId))
}

func (flag *AssociationWithDeniedEntityFlag) GetEntities() []string {
	entities := make([]string, 0, len(flag.Entities))
	for _, ack := range flag.Entities {
		entities = append(entities, ack.Entity)
	}
	return entities
}

func (flag *AssociationWithDeniedEntityFlag) GetHeading() string {
	return "Funding from Denied Entities"
}

func (flag *AssociationWithDeniedEntityFlag) GetDetailFields() []KeyValue {
	return []KeyValue{
		{Key: "Disclosed", Value: fmt.Sprintf("%v", flag.Disclosed)},
		{Key: "Title", Value: flag.Work.DisplayName},
		{Key: "URL", Value: flag.Work.WorkUrl},
		{Key: "Publication Date", Value: flag.Work.PublicationDate.Format(time.DateOnly)},
		{Key: "Acknowledgements", Value: strings.Join(flag.RawAcknowledements, ", ")},
	}
}

func (flag *AssociationWithDeniedEntityFlag) Date() (time.Time, bool) {
	return flag.Work.PublicationDate, true
}

func (flag *AssociationWithDeniedEntityFlag) GetDetailsFieldsForReport() []KeyValueURL {
	return []KeyValueURL{
		{Key: "Title", Value: flag.Work.DisplayName, Url: flag.Work.WorkUrl},
		{Key: "Publication Date", Value: flag.Work.PublicationDate.Format(time.DateOnly)},
		{Key: "Acknowledgements", Value: strings.Join(flag.RawAcknowledements, ", ")},
	}
}

type HighRiskFunderFlag struct {
	DisclosableFlag
	Message            string
	Work               WorkSummary
	Funders            []string
	RawAcknowledements []string
}

func (flag *HighRiskFunderFlag) Type() string {
	return HighRiskFunderType
}

func (flag *HighRiskFunderFlag) Hash() [sha256.Size]byte {
	// Assumes 1 flag per work
	return sha256.Sum256([]byte(flag.Type() + flag.Work.WorkId))
}

func (flag *HighRiskFunderFlag) GetEntities() []string {
	return flag.Funders
}

func (flag *HighRiskFunderFlag) GetHeading() string {
	return "High Risk Funding Sources"
}

func (flag *HighRiskFunderFlag) GetDetailFields() []KeyValue {
	return []KeyValue{
		{Key: "Disclosed", Value: fmt.Sprintf("%v", flag.Disclosed)},
		{Key: "Paper Title", Value: flag.Work.DisplayName},
		{Key: "URL", Value: flag.Work.WorkUrl},
		{Key: "Publication Date", Value: flag.Work.PublicationDate.String()},
		{Key: "Funders", Value: strings.Join(flag.Funders, ", ")},
	}
}

func (flag *HighRiskFunderFlag) Date() (time.Time, bool) {
	return flag.Work.PublicationDate, true
}

func (flag *HighRiskFunderFlag) GetDetailsFieldsForReport() []KeyValueURL {
	return []KeyValueURL{
		{Key: "Title", Value: flag.Work.DisplayName, Url: flag.Work.WorkUrl},
		{Key: "Publication Date", Value: flag.Work.PublicationDate.Format(time.DateOnly)},
		{Key: "Funders", Value: strings.Join(flag.Funders, ", ")},
	}
}

type AuthorAffiliationFlag struct {
	DisclosableFlag
	Message      string
	Work         WorkSummary
	Affiliations []string
}

func (flag *AuthorAffiliationFlag) Type() string {
	return AuthorAffiliationType
}

func (flag *AuthorAffiliationFlag) Hash() [sha256.Size]byte {
	// Assumes 1 flag per work
	return sha256.Sum256([]byte(flag.Type() + flag.Work.WorkId))
}

func (flag *AuthorAffiliationFlag) GetEntities() []string {
	return flag.Affiliations
}

func (flag *AuthorAffiliationFlag) GetHeading() string {
	return "Affiliations with High Risk Foreign Institutes"
}

func (flag *AuthorAffiliationFlag) GetDetailFields() []KeyValue {
	return []KeyValue{
		{Key: "Disclosed", Value: fmt.Sprintf("%v", flag.Disclosed)},
		{Key: "Paper Title", Value: flag.Work.DisplayName},
		{Key: "URL", Value: flag.Work.WorkUrl},
		{Key: "Publication Date", Value: flag.Work.PublicationDate.String()},
		{Key: "Affiliations", Value: strings.Join(flag.Affiliations, ", ")},
	}
}

func (flag *AuthorAffiliationFlag) Date() (time.Time, bool) {
	return flag.Work.PublicationDate, true
}

func (flag *AuthorAffiliationFlag) GetDetailsFieldsForReport() []KeyValueURL {
	return []KeyValueURL{
		{Key: "Title", Value: flag.Work.DisplayName, Url: flag.Work.WorkUrl},
		{Key: "Publication Date", Value: flag.Work.PublicationDate.Format(time.DateOnly)},
		{Key: "Affiliations", Value: strings.Join(flag.Affiliations, ", ")},
	}
}

type PotentialAuthorAffiliationFlag struct {
	DisclosableFlag
	Message       string
	University    string
	UniversityUrl string
}

func (flag *PotentialAuthorAffiliationFlag) Type() string {
	return PotentialAuthorAffiliationType
}

func (flag *PotentialAuthorAffiliationFlag) Hash() [sha256.Size]byte {
	return sha256.Sum256([]byte(flag.Type() + flag.University + flag.UniversityUrl))
}

func (flag *PotentialAuthorAffiliationFlag) GetEntities() []string {
	return []string{flag.University}
}

func (flag *PotentialAuthorAffiliationFlag) GetHeading() string {
	return "Appointments at High Risk Foreign Institutes"
}

func (flag *PotentialAuthorAffiliationFlag) GetDetailFields() []KeyValue {
	return []KeyValue{
		{Key: "Disclosed", Value: fmt.Sprintf("%v", flag.Disclosed)},
		{Key: "University", Value: flag.University},
		{Key: "University URL", Value: flag.UniversityUrl},
	}
}

func (flag *PotentialAuthorAffiliationFlag) Date() (time.Time, bool) {
	// TODO: add date information to this flag and return it here
	return time.Time{}, false
}

func (flag *PotentialAuthorAffiliationFlag) GetDetailsFieldsForReport() []KeyValueURL {
	return []KeyValueURL{
		{Key: "University", Value: flag.University, Url: flag.UniversityUrl},
	}
}

type Connection struct {
	DocTitle string
	DocUrl   string
}

type MiscHighRiskAssociationFlag struct {
	DisclosableFlag
	Message          string
	DocTitle         string
	DocUrl           string
	DocEntities      []string
	EntityMentioned  string
	Connections      []Connection
	FrequentCoauthor *string
}

func (flag *MiscHighRiskAssociationFlag) Type() string {
	return MiscHighRiskAssociationType
}

func (flag *MiscHighRiskAssociationFlag) Hash() [sha256.Size]byte {
	data := flag.Type() + flag.DocTitle + flag.EntityMentioned
	for _, conn := range flag.Connections {
		data += conn.DocTitle
	}
	return sha256.Sum256([]byte(data))
}

func (flag *MiscHighRiskAssociationFlag) GetEntities() []string {
	entities := make([]string, 0)
	if flag.FrequentCoauthor != nil {
		entities = append(entities, *flag.FrequentCoauthor)
	}
	if len(flag.Connections) > 0 { // Not primary connection, means EntityMentioned is not the author
		entities = append(entities, flag.EntityMentioned)
	}
	return entities
}

func (flag *MiscHighRiskAssociationFlag) GetHeading() string {
	return "Miscellaneous High Risk Connections"
}

func (flag *MiscHighRiskAssociationFlag) GetDetailFields() []KeyValue {
	fields := []KeyValue{
		{Key: "Disclosed", Value: fmt.Sprintf("%v", flag.Disclosed)},
		{Key: "Doc Title", Value: flag.DocTitle},
		{Key: "Doc URL", Value: flag.DocUrl},
		{Key: "Doc Entities", Value: strings.Join(flag.DocEntities, ", ")},
		{Key: "Entity Mentioned", Value: flag.EntityMentioned},
	}
	if flag.FrequentCoauthor != nil {
		fields = append(fields, KeyValue{Key: "Frequent Coauthor", Value: *flag.FrequentCoauthor})
	}
	for i, conn := range flag.Connections {
		titleKey := fmt.Sprintf("Connection %d Title", i+1)
		urlKey := fmt.Sprintf("Connection %d URL", i+1)
		fields = append(fields, KeyValue{Key: titleKey, Value: conn.DocTitle})
		fields = append(fields, KeyValue{Key: urlKey, Value: conn.DocUrl})
	}
	return fields
}

func (flag *MiscHighRiskAssociationFlag) Date() (time.Time, bool) {
	// TODO: add date information to this flag and return it here
	return time.Time{}, false
}

func (flag *MiscHighRiskAssociationFlag) GetDetailsFieldsForReport() []KeyValueURL {
	fields := []KeyValueURL{
		{Key: "Title", Value: flag.DocTitle, Url: flag.DocUrl},
		{Key: "Entities", Value: strings.Join(flag.DocEntities, ", ")},
		{Key: "Entity Mentioned", Value: flag.EntityMentioned},
	}
	if flag.FrequentCoauthor != nil {
		fields = append(fields, KeyValueURL{Key: "Frequent Coauthor", Value: *flag.FrequentCoauthor})
	}
	for i, conn := range flag.Connections {
		titleKey := fmt.Sprintf("Connection %d", i+1)
		fields = append(fields, KeyValueURL{Key: titleKey, Value: conn.DocTitle, Url: conn.DocUrl})
	}
	return fields
}

type CoauthorAffiliationFlag struct {
	DisclosableFlag
	Message      string
	Work         WorkSummary
	Coauthors    []string
	Affiliations []string
}

func (flag *CoauthorAffiliationFlag) Type() string {
	return CoauthorAffiliationType
}

func (flag *CoauthorAffiliationFlag) Hash() [sha256.Size]byte {
	// Assumes 1 flag per work
	return sha256.Sum256([]byte(flag.Type() + flag.Work.WorkId))
}

func (flag *CoauthorAffiliationFlag) GetEntities() []string {
	return slices.Concat(flag.Coauthors, flag.Affiliations)
}

func (flag *CoauthorAffiliationFlag) GetHeading() string {
	return "Co-authors' affiliations with High Risk Foreign Institutes"
}

func (flag *CoauthorAffiliationFlag) GetDetailFields() []KeyValue {
	return []KeyValue{
		{Key: "Disclosed", Value: fmt.Sprintf("%v", flag.Disclosed)},
		{Key: "Paper Title", Value: flag.Work.DisplayName},
		{Key: "URL", Value: flag.Work.WorkUrl},
		{Key: "Publication Date", Value: flag.Work.PublicationDate.String()},
		{Key: "Co-authors", Value: strings.Join(flag.Coauthors, ", ")},
		{Key: "Affiliations", Value: strings.Join(flag.Affiliations, ", ")},
	}
}

func (flag *CoauthorAffiliationFlag) Date() (time.Time, bool) {
	return flag.Work.PublicationDate, true
}

<<<<<<< HEAD
=======
func (flag *CoauthorAffiliationFlag) GetDetailsFieldsForReport() []KeyValueURL {
	return []KeyValueURL{
		{Key: "Title", Value: flag.Work.DisplayName, Url: flag.Work.WorkUrl},
		{Key: "Publication Date", Value: flag.Work.PublicationDate.Format(time.DateOnly)},
		{Key: "Co-authors", Value: strings.Join(flag.Coauthors, ", ")},
		{Key: "Affiliations", Value: strings.Join(flag.Affiliations, ", ")},
	}
}

type ReportContent map[string][]Flag

>>>>>>> 6b0f76d9
//The following flags are unused by the frontend, but they are kept in case we
// want to have them in the future.

type MultipleAffiliationFlag struct {
	DisclosableFlag
	Message      string
	Work         WorkSummary
	Affiliations []string
}

func (flag *MultipleAffiliationFlag) Type() string {
	return MultipleAffiliationType
}

func (flag *MultipleAffiliationFlag) Hash() [sha256.Size]byte {
	// Assumes 1 flag per work
	return sha256.Sum256([]byte(flag.Type() + flag.Work.WorkId))
}

func (flag *MultipleAffiliationFlag) GetEntities() []string {
	return flag.Affiliations
}

func (flag *MultipleAffiliationFlag) GetHeading() string {
	return flag.Message
}

func (flag *MultipleAffiliationFlag) GetDetailFields() []KeyValue {
	return []KeyValue{
		{Key: "Disclosed", Value: fmt.Sprintf("%v", flag.Disclosed)},
		{Key: "Paper Title", Value: flag.Work.DisplayName},
		{Key: "URL", Value: flag.Work.WorkUrl},
		{Key: "Publication Date", Value: flag.Work.PublicationDate.String()},
		{Key: "Affiliations", Value: strings.Join(flag.Affiliations, ", ")},
	}
}

func (flag *MultipleAffiliationFlag) Date() (time.Time, bool) {
	return flag.Work.PublicationDate, true
}

func (flag *MultipleAffiliationFlag) GetDetailsFieldsForReport() []KeyValueURL {
	return []KeyValueURL{
		{Key: "Title", Value: flag.Work.DisplayName, Url: flag.Work.WorkUrl},
		{Key: "Publication Date", Value: flag.Work.PublicationDate.Format(time.DateOnly)},
		{Key: "Affiliations", Value: strings.Join(flag.Affiliations, ", ")},
	}
}

type HighRiskPublisherFlag struct {
	DisclosableFlag
	Message    string
	Work       WorkSummary
	Publishers []string
}

func (flag *HighRiskPublisherFlag) Type() string {
	return HighRiskPublisherType
}

func (flag *HighRiskPublisherFlag) Hash() [sha256.Size]byte {
	// Assumes 1 flag per work
	return sha256.Sum256([]byte(flag.Type() + flag.Work.WorkId))
}

func (flag *HighRiskPublisherFlag) GetEntities() []string {
	return flag.Publishers
}

func (flag *HighRiskPublisherFlag) GetHeading() string {
	return flag.Message
}

func (flag *HighRiskPublisherFlag) GetDetailFields() []KeyValue {
	return []KeyValue{
		{Key: "Disclosed", Value: fmt.Sprintf("%v", flag.Disclosed)},
		{Key: "Paper Title", Value: flag.Work.DisplayName},
		{Key: "URL", Value: flag.Work.WorkUrl},
		{Key: "Publication Date", Value: flag.Work.PublicationDate.String()},
		{Key: "Publishers", Value: strings.Join(flag.Publishers, ", ")},
	}
}

func (flag *HighRiskPublisherFlag) Date() (time.Time, bool) {
	return flag.Work.PublicationDate, true
}

func (flag *HighRiskPublisherFlag) GetDetailsFieldsForReport() []KeyValueURL {
	return []KeyValueURL{
		{Key: "Title", Value: flag.Work.DisplayName, Url: flag.Work.WorkUrl},
		{Key: "Publication Date", Value: flag.Work.PublicationDate.Format(time.DateOnly)},
		{Key: "Publishers", Value: strings.Join(flag.Publishers, ", ")},
	}
}

type HighRiskCoauthorFlag struct {
	DisclosableFlag
	Message   string
	Work      WorkSummary
	Coauthors []string
}

func (flag *HighRiskCoauthorFlag) Type() string {
	return HighRiskCoauthorType
}

func (flag *HighRiskCoauthorFlag) Hash() [sha256.Size]byte {
	// Assumes 1 flag per work
	return sha256.Sum256([]byte(flag.Type() + flag.Work.WorkId))
}

func (flag *HighRiskCoauthorFlag) GetEntities() []string {
	return flag.Coauthors
}

func (flag *HighRiskCoauthorFlag) GetHeading() string {
	return flag.Message
}

func (flag *HighRiskCoauthorFlag) GetDetailFields() []KeyValue {
	return []KeyValue{
		{Key: "Disclosed", Value: fmt.Sprintf("%v", flag.Disclosed)},
		{Key: "Paper Title", Value: flag.Work.DisplayName},
		{Key: "URL", Value: flag.Work.WorkUrl},
		{Key: "Publication Date", Value: flag.Work.PublicationDate.String()},
		{Key: "Co-authors", Value: strings.Join(flag.Coauthors, ", ")},
	}
}

func (flag *HighRiskCoauthorFlag) Date() (time.Time, bool) {
	return flag.Work.PublicationDate, true
}

func (flag *HighRiskCoauthorFlag) GetDetailsFieldsForReport() []KeyValueURL {
	return []KeyValueURL{
		{Key: "Title", Value: flag.Work.DisplayName, Url: flag.Work.WorkUrl},
		{Key: "Publication Date", Value: flag.Work.PublicationDate.Format(time.DateOnly)},
		{Key: "Co-authors", Value: strings.Join(flag.Coauthors, ", ")},
	}
}<|MERGE_RESOLUTION|>--- conflicted
+++ resolved
@@ -518,20 +518,6 @@
 	return flag.Work.PublicationDate, true
 }
 
-<<<<<<< HEAD
-=======
-func (flag *CoauthorAffiliationFlag) GetDetailsFieldsForReport() []KeyValueURL {
-	return []KeyValueURL{
-		{Key: "Title", Value: flag.Work.DisplayName, Url: flag.Work.WorkUrl},
-		{Key: "Publication Date", Value: flag.Work.PublicationDate.Format(time.DateOnly)},
-		{Key: "Co-authors", Value: strings.Join(flag.Coauthors, ", ")},
-		{Key: "Affiliations", Value: strings.Join(flag.Affiliations, ", ")},
-	}
-}
-
-type ReportContent map[string][]Flag
-
->>>>>>> 6b0f76d9
 //The following flags are unused by the frontend, but they are kept in case we
 // want to have them in the future.
 
