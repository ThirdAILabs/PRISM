--- conflicted
+++ resolved
@@ -71,12 +71,8 @@
 	universityReportTimeout time.Duration
 }
 
-<<<<<<< HEAD
-func NewManager(db *gorm.DB, staleReportThreshold time.Duration) *ReportManager {
+func NewManager(db *gorm.DB) *ReportManager {
 	defer LogTiming("NewManager")()
-	return &ReportManager{db: db, staleReportThreshold: staleReportThreshold}
-=======
-func NewManager(db *gorm.DB) *ReportManager {
 	return &ReportManager{db: db, staleReportThreshold: StaleReportThreshold, authorReportTimeout: AuthorReportTimeout, universityReportTimeout: UniversityReportTimeout}
 }
 
@@ -93,7 +89,6 @@
 func (r *ReportManager) SetUniversityReportTimeout(timeout time.Duration) *ReportManager {
 	r.universityReportTimeout = timeout
 	return r
->>>>>>> c7095811
 }
 
 func (r *ReportManager) ListAuthorReports(userId uuid.UUID) ([]api.Report, error) {
@@ -275,14 +270,10 @@
 	EndDate    time.Time
 }
 
-<<<<<<< HEAD
-func findNextAuthorReport(txn *gorm.DB) (*schema.AuthorReport, error) {
+func (r *ReportManager) findNextAuthorReport(txn *gorm.DB) (*schema.AuthorReport, error) {
 	defer LogTiming("findNextAuthorReport")()
-=======
-func (r *ReportManager) findNextAuthorReport(txn *gorm.DB) (*schema.AuthorReport, error) {
 	retryTimestamp := time.Now().UTC().Add(-r.authorReportTimeout)
 
->>>>>>> c7095811
 	var report schema.AuthorReport
 	for _, queuedByUser := range [2]bool{true, false} {
 		result := txn.Clauses(clause.Locking{Strength: "UPDATE"}).
@@ -346,12 +337,8 @@
 func (r *ReportManager) UpdateAuthorReport(id uuid.UUID, status string, updateTime time.Time, updateFlags []api.Flag) error {
 	defer LogTiming("UpdateAuthorReport")()
 	return r.db.Transaction(func(txn *gorm.DB) error {
-<<<<<<< HEAD
 		defer LogTiming("UpdateAuthorReport Transaction")()
-		updates := map[string]any{"status": status}
-=======
 		updates := map[string]any{"status": status, "status_updated_at": updateTime}
->>>>>>> c7095811
 		if status == schema.ReportCompleted {
 			updates["last_updated_at"] = updateTime
 		}
@@ -676,12 +663,9 @@
 }
 
 func (r *ReportManager) GetNextUniversityReport() (*UniversityReportUpdateTask, error) {
-<<<<<<< HEAD
 	defer LogTiming("GetNextUniversityReport")()
-=======
 	retryTimestamp := time.Now().UTC().Add(-r.universityReportTimeout)
 
->>>>>>> c7095811
 	found := false
 	var report schema.UniversityReport
 
