--- conflicted
+++ resolved
@@ -328,17 +328,11 @@
 	manager := setupReportManager(t)
 	processor := &ReportProcessor{
 		openalex: openalex.NewRemoteKnowledgeBase(),
-<<<<<<< HEAD
 		workFlaggers: []WorkFlagger{
 			&AuthorIsAssociatedWithEOCFlagger{
-				docNDB: docNDB,
-				auxNDB: auxNDB,
-			},
-=======
-		authorAssociatedWithEOC: &AuthorIsAssociatedWithEOCFlagger{
-			docIndex: BuildDocIndex("../../../data/docs_and_press_releases.json"),
-			auxIndex: BuildAuxIndex("../../../data/auxiliary_webpages.json"),
->>>>>>> 3618170c
+				docIndex: BuildDocIndex("../../../data/docs_and_press_releases.json"),
+				auxIndex: BuildAuxIndex("../../../data/auxiliary_webpages.json"),
+			},
 		},
 		manager: manager,
 	}
