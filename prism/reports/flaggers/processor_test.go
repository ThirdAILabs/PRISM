--- conflicted
+++ resolved
@@ -53,19 +53,11 @@
 			t.Fatal(err)
 		}
 
-<<<<<<< HEAD
-		if len(report["CoauthorAffiliations"]) != 1 {
-			t.Fatal("expected 1 flag")
-		}
-
-		flag := report["CoauthorAffiliations"][0].(*api.CoauthorAffiliationFlag)
-=======
 		if len(report[api.CoauthorAffiliationType]) != 1 {
 			t.Fatal("expected 1 flag")
 		}
 
 		flag := report[api.CoauthorAffiliationType][0].(*api.CoauthorAffiliationFlag)
->>>>>>> ad59c0a7
 
 		if len(flag.Affiliations) != 1 || flag.Affiliations[0] != "Central South University" || len(flag.Coauthors) != 1 || flag.Coauthors[0] != "Jian Sun" {
 			t.Fatal("incorrect flag")
@@ -85,11 +77,7 @@
 			t.Fatal(err)
 		}
 
-<<<<<<< HEAD
-		if len(report["CoauthorAffiliations"]) < 1 {
-=======
 		if len(report[api.CoauthorAffiliationType]) < 1 {
->>>>>>> ad59c0a7
 			t.Fatal("expected >= 1 flag")
 		}
 
@@ -110,11 +98,7 @@
 		}
 
 		foundFlag := false
-<<<<<<< HEAD
-		for _, flag := range report["CoauthorAffiliations"] {
-=======
 		for _, flag := range report[api.CoauthorAffiliationType] {
->>>>>>> ad59c0a7
 			flag := flag.(*api.CoauthorAffiliationFlag)
 			if flag.Work.WorkId == "https://openalex.org/W4402273377" {
 				foundFlag = true
@@ -153,20 +137,12 @@
 			t.Fatal(err)
 		}
 
-<<<<<<< HEAD
-		if len(report["AuthorAffiliations"]) < 1 {
-=======
 		if len(report[api.AuthorAffiliationType]) < 1 {
->>>>>>> ad59c0a7
 			t.Fatal("expected >= 1 flag")
 		}
 
 		found := false
-<<<<<<< HEAD
-		for _, flag := range report["AuthorAffiliations"] {
-=======
 		for _, flag := range report[api.AuthorAffiliationType] {
->>>>>>> ad59c0a7
 			flag := flag.(*api.AuthorAffiliationFlag)
 			if len(flag.Affiliations) != 1 {
 				t.Fatal("incorrect flag")
@@ -194,20 +170,12 @@
 			t.Fatal(err)
 		}
 
-<<<<<<< HEAD
-		if len(report["AuthorAffiliations"]) < 1 {
-=======
 		if len(report[api.AuthorAffiliationType]) < 1 {
->>>>>>> ad59c0a7
 			t.Fatal("expected >= 1 flag")
 		}
 
 		found := false
-<<<<<<< HEAD
-		for _, flag := range report["AuthorAffiliations"] {
-=======
 		for _, flag := range report[api.AuthorAffiliationType] {
->>>>>>> ad59c0a7
 			flag := flag.(*api.AuthorAffiliationFlag)
 
 			if len(flag.Affiliations) != 1 {
@@ -248,19 +216,11 @@
 			t.Fatal(err)
 		}
 
-<<<<<<< HEAD
-		if len(report["PotentialAuthorAffiliations"]) != 1 {
-			t.Fatal("expected 1 flag")
-		}
-
-		flag := report["PotentialAuthorAffiliations"][0].(*api.PotentialAuthorAffiliationFlag)
-=======
 		if len(report[api.PotentialAuthorAffiliationType]) != 1 {
 			t.Fatal("expected 1 flag")
 		}
 
 		flag := report[api.PotentialAuthorAffiliationType][0].(*api.PotentialAuthorAffiliationFlag)
->>>>>>> ad59c0a7
 
 		if flag.University != "Fudan University" || !strings.Contains(flag.UniversityUrl, "fudan.edu") {
 			t.Fatal("incorrect flag")
@@ -280,20 +240,12 @@
 			t.Fatal(err)
 		}
 
-<<<<<<< HEAD
-		if len(report["PotentialAuthorAffiliations"]) < 1 {
-=======
 		if len(report[api.PotentialAuthorAffiliationType]) < 1 {
->>>>>>> ad59c0a7
 			t.Fatal("expected >= 1 flag")
 		}
 
 		found := false
-<<<<<<< HEAD
-		for _, flag := range report["PotentialAuthorAffiliations"] {
-=======
 		for _, flag := range report[api.PotentialAuthorAffiliationType] {
->>>>>>> ad59c0a7
 			flag := flag.(*api.PotentialAuthorAffiliationFlag)
 			if flag.University == "Zhejiang University" && strings.Contains(flag.UniversityUrl, "zju.edu") {
 				found = true
@@ -334,11 +286,7 @@
 			t.Fatal(err)
 		}
 
-<<<<<<< HEAD
-		if len(report["MiscHighRiskAssociations"]) < 1 {
-=======
 		if len(report[api.MiscHighRiskAssociationType]) < 1 {
->>>>>>> ad59c0a7
 			t.Fatal("expected >= 1 flag")
 		}
 
@@ -352,11 +300,7 @@
 
 		titles := make([]string, 0)
 
-<<<<<<< HEAD
-		for _, flag := range report["MiscHighRiskAssociations"] {
-=======
 		for _, flag := range report[api.MiscHighRiskAssociationType] {
->>>>>>> ad59c0a7
 			flag := flag.(*api.MiscHighRiskAssociationFlag)
 			if len(flag.Connections) != 0 || flag.EntityMentioned != "Charles M. Lieber" {
 				t.Fatal("incorrect flag")
@@ -382,19 +326,11 @@
 			t.Fatal(err)
 		}
 
-<<<<<<< HEAD
-		if len(report["MiscHighRiskAssociations"]) < 1 {
-			t.Fatal("expected >= 1 flag")
-		}
-
-		for _, flag := range report["MiscHighRiskAssociations"] {
-=======
 		if len(report[api.MiscHighRiskAssociationType]) < 1 {
 			t.Fatal("expected >= 1 flag")
 		}
 
 		for _, flag := range report[api.MiscHighRiskAssociationType] {
->>>>>>> ad59c0a7
 			flag := flag.(*api.MiscHighRiskAssociationFlag)
 			if len(flag.Connections) != 1 || flag.FrequentCoauthor == nil || *flag.FrequentCoauthor != "Charles M. Lieber" {
 				t.Fatal("incorrect flag")
@@ -415,20 +351,12 @@
 			t.Fatal(err)
 		}
 
-<<<<<<< HEAD
-		if len(report["MiscHighRiskAssociations"]) < 1 {
-=======
 		if len(report[api.MiscHighRiskAssociationType]) < 1 {
->>>>>>> ad59c0a7
 			t.Fatal("expected >= 1 flag")
 		}
 
 		entitiesMentioned := map[string]bool{}
-<<<<<<< HEAD
-		for _, flag := range report["MiscHighRiskAssociations"] {
-=======
 		for _, flag := range report[api.MiscHighRiskAssociationType] {
->>>>>>> ad59c0a7
 			flag := flag.(*api.MiscHighRiskAssociationFlag)
 			if len(flag.Connections) != 2 ||
 				flag.Connections[0].DocTitle != "NuProbe About Us" ||
@@ -497,11 +425,7 @@
 			t.Fatal(err)
 		}
 
-<<<<<<< HEAD
-		if len(report["TalentContracts"]) != 3 || len(report["HighRiskFunders"]) != 1 {
-=======
 		if len(report[api.TalentContractType]) != 3 || len(report[api.HighRiskFunderType]) != 1 {
->>>>>>> ad59c0a7
 			t.Fatal("expected 4 acknowledgement flags")
 		}
 
@@ -513,19 +437,11 @@
 		}
 
 		titles := make([]string, 0)
-<<<<<<< HEAD
-		for _, flag := range report["TalentContracts"] {
-			flag := flag.(*api.TalentContractFlag)
-			titles = append(titles, flag.Work.DisplayName)
-		}
-		for _, flag := range report["HighRiskFunders"] {
-=======
 		for _, flag := range report[api.TalentContractType] {
 			flag := flag.(*api.TalentContractFlag)
 			titles = append(titles, flag.Work.DisplayName)
 		}
 		for _, flag := range report[api.HighRiskFunderType] {
->>>>>>> ad59c0a7
 			flag := flag.(*api.HighRiskFunderFlag)
 			titles = append(titles, flag.Work.DisplayName)
 		}
@@ -548,20 +464,12 @@
 			t.Fatal(err)
 		}
 
-<<<<<<< HEAD
-		if len(report["HighRiskFunders"]) < 1 {
-=======
 		if len(report[api.HighRiskFunderType]) < 1 {
->>>>>>> ad59c0a7
 			t.Fatal("expected >= 1 flags")
 		}
 
 		found := false
-<<<<<<< HEAD
-		for _, flag := range report["HighRiskFunders"] {
-=======
 		for _, flag := range report[api.HighRiskFunderType] {
->>>>>>> ad59c0a7
 			flag := flag.(*api.HighRiskFunderFlag)
 			if flag.Work.WorkId == "https://openalex.org/W4384197626" {
 				found = true
