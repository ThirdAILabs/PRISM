--- conflicted
+++ resolved
@@ -36,15 +36,13 @@
 
 	Connection() Connection
 
-<<<<<<< HEAD
 	Details() interface{}
-=======
+
 	// This is used to deduplicate flags. Primarily for author flags, it is
 	// possible to have the same flag created for multiple works, for instance by
 	// finding the author is faculty at an EOC. For work flags, the key is just
 	// the flagger type and work id since we can only have 1 flag for a given work.
 	Key() string
->>>>>>> c322e0a9
 }
 
 /*
@@ -71,7 +69,6 @@
 	}
 }
 
-<<<<<<< HEAD
 func (flag *AuthorIsFacultyAtEOCFlag) Details() interface{} {
 	return struct {
 		University    string `json:"university"`
@@ -80,10 +77,10 @@
 		University:    flag.University,
 		UniversityUrl: flag.UniversityUrl,
 	}
-=======
+}
+
 func (flag *AuthorIsFacultyAtEOCFlag) Key() string {
 	return fmt.Sprintf("%v-%s-%s", flag.FlagType, flag.University, flag.UniversityUrl)
->>>>>>> c322e0a9
 }
 
 type Node struct {
@@ -126,7 +123,6 @@
 	return connection
 }
 
-<<<<<<< HEAD
 func (flag *AuthorIsAssociatedWithEOCFlag) Details() interface{} {
 	return struct {
 		DocTitle         string   `json:"doc_title"`
@@ -143,10 +139,10 @@
 		ConnectionLevel:  flag.ConnectionLevel,
 		FrequentCoauthor: flag.FrequentCoauthor,
 	}
-=======
+}
+
 func (flag *AuthorIsAssociatedWithEOCFlag) Key() string {
 	return fmt.Sprintf("%v-%s-%s-%v", flag.FlagType, flag.DocTitle, flag.EntityMentioned, flag.Nodes)
->>>>>>> c322e0a9
 }
 
 /*
@@ -180,7 +176,6 @@
 	}
 }
 
-<<<<<<< HEAD
 func (flag *MultipleAssociationsFlag) Details() interface{} {
 	return struct {
 		AuthorName   string   `json:"author_name"`
@@ -189,10 +184,10 @@
 		AuthorName:   flag.AuthorName,
 		Affiliations: flag.Affiliations,
 	}
-=======
+}
+
 func (flag *MultipleAssociationsFlag) Key() string {
 	return workFlagKey(flag.FlagType, flag.Work.WorkId)
->>>>>>> c322e0a9
 }
 
 type EOCFundersFlag struct {
@@ -216,7 +211,6 @@
 	}
 }
 
-<<<<<<< HEAD
 func (flag *EOCFundersFlag) Details() interface{} {
 	return struct {
 		Work    openalex.Work `json:"work"`
@@ -225,10 +219,10 @@
 		Work:    flag.Work,
 		Funders: flag.Funders,
 	}
-=======
+}
+
 func (flag *EOCFundersFlag) Key() string {
 	return workFlagKey(flag.FlagType, flag.Work.WorkId)
->>>>>>> c322e0a9
 }
 
 type EOCPublishersFlag struct {
@@ -252,7 +246,6 @@
 	}
 }
 
-<<<<<<< HEAD
 func (flag *EOCPublishersFlag) Details() interface{} {
 	return struct {
 		Work       openalex.Work `json:"work"`
@@ -261,10 +254,10 @@
 		Work:       flag.Work,
 		Publishers: flag.Publishers,
 	}
-=======
+}
+
 func (flag *EOCPublishersFlag) Key() string {
 	return workFlagKey(flag.FlagType, flag.Work.WorkId)
->>>>>>> c322e0a9
 }
 
 type EOCCoauthorsFlag struct {
@@ -288,7 +281,6 @@
 	}
 }
 
-<<<<<<< HEAD
 func (flag *EOCCoauthorsFlag) Details() interface{} {
 	return struct {
 		Work      openalex.Work `json:"work"`
@@ -297,10 +289,10 @@
 		Work:      flag.Work,
 		Coauthors: flag.Coauthors,
 	}
-=======
+}
+
 func (flag *EOCCoauthorsFlag) Key() string {
 	return workFlagKey(flag.FlagType, flag.Work.WorkId)
->>>>>>> c322e0a9
 }
 
 type EOCAuthorAffiliationsFlag struct {
@@ -324,7 +316,6 @@
 	}
 }
 
-<<<<<<< HEAD
 func (flag *EOCAuthorAffiliationsFlag) Details() interface{} {
 	return struct {
 		Work         openalex.Work `json:"work"`
@@ -333,10 +324,10 @@
 		Work:         flag.Work,
 		Institutions: flag.Institutions,
 	}
-=======
+}
+
 func (flag *EOCAuthorAffiliationsFlag) Key() string {
 	return workFlagKey(flag.FlagType, flag.Work.WorkId)
->>>>>>> c322e0a9
 }
 
 type EOCCoauthorAffiliationsFlag struct {
@@ -361,7 +352,6 @@
 	}
 }
 
-<<<<<<< HEAD
 func (flag *EOCCoauthorAffiliationsFlag) Details() interface{} {
 	return struct {
 		Work         openalex.Work `json:"work"`
@@ -372,10 +362,10 @@
 		Institutions: flag.Institutions,
 		Authors:      flag.Authors,
 	}
-=======
+}
+
 func (flag *EOCCoauthorAffiliationsFlag) Key() string {
 	return workFlagKey(flag.FlagType, flag.Work.WorkId)
->>>>>>> c322e0a9
 }
 
 type EOCAcknowledgementEntity struct {
@@ -406,7 +396,6 @@
 	}
 }
 
-<<<<<<< HEAD
 func (flag *EOCAcknowledgemntsFlag) Details() interface{} {
 	return struct {
 		Work               openalex.Work              `json:"work"`
@@ -417,8 +406,8 @@
 		Entities:           flag.Entities,
 		RawAcknowledements: flag.RawAcknowledements,
 	}
-=======
+}
+
 func (flag *EOCAcknowledgemntsFlag) Key() string {
 	return workFlagKey(flag.FlagType, flag.Work.WorkId)
->>>>>>> c322e0a9
 }