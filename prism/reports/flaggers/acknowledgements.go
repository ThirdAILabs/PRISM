package flaggers

import (
	"bytes"
	"errors"
	"fmt"
	"io"
	"log/slog"
	"net/http"
	"os"
	"path/filepath"
	"prism/prism/openalex"
	"regexp"
	"strings"
	"time"

	"github.com/PuerkitoBio/goquery"
	"github.com/go-resty/resty/v2"
	"github.com/google/uuid"
	"github.com/playwright-community/playwright-go"
)

type AcknowledgementsExtractor interface {
	GetAcknowledgements(logger *slog.Logger, works []openalex.Work) chan CompletedTask[Acknowledgements]
}

type GrobidAcknowledgementsExtractor struct {
	cache       DataCache[Acknowledgements]
	maxWorkers  int
	grobid      *resty.Client
	downloadDir string
}

func NewGrobidExtractor(cache DataCache[Acknowledgements], grobidEndpoint, downloadDir string) *GrobidAcknowledgementsExtractor {
	return &GrobidAcknowledgementsExtractor{
		cache:      cache,
		maxWorkers: 10,
		grobid: resty.New().
			SetBaseURL(grobidEndpoint).
			AddRetryCondition(func(response *resty.Response, err error) bool {
				if err != nil {
					return true // The err can be non nil for some network errors.
				}
				// There's no reason to retry other 400 requests since the outcome should not change
				return response != nil && (response.StatusCode() > 499 || response.StatusCode() == http.StatusTooManyRequests)
			}).
			SetRetryWaitTime(500 * time.Millisecond).
			SetRetryMaxWaitTime(5 * time.Second),
		downloadDir: downloadDir,
	}
}

type Entity struct {
	EntityText    string
	EntityType    string
	StartPosition int

	FundCodes []string
}

type Acknowledgement struct {
	RawText            string
	SearchableEntities []Entity
	MiscEntities       []Entity
}

type Acknowledgements struct {
	WorkId           string
	Acknowledgements []Acknowledgement
}

func (extractor *GrobidAcknowledgementsExtractor) GetAcknowledgements(logger *slog.Logger, works []openalex.Work) chan CompletedTask[Acknowledgements] {
	outputCh := make(chan CompletedTask[Acknowledgements], len(works))

	queue := make(chan openalex.Work, len(works))

	for _, work := range works {
		workId := parseOpenAlexId(work)
		if workId == "" {
			continue
		}

		if cachedAck := extractor.cache.Lookup(workId); cachedAck != nil {
			outputCh <- CompletedTask[Acknowledgements]{Result: *cachedAck, Error: nil}
		} else {
			queue <- work
		}

	}
	close(queue)

	worker := func(next openalex.Work) (Acknowledgements, error) {
		workId := parseOpenAlexId(next)

		acks, err := extractor.extractAcknowledgments(workId, next)
		if err != nil {
			return Acknowledgements{}, fmt.Errorf("error extracting acknowledgments for work %s: %w", next.WorkId, err)
		}

		extractor.cache.Update(workId, acks)

		return acks, nil
	}

	nWorkers := min(len(queue), extractor.maxWorkers)

	RunInPool(worker, queue, outputCh, nWorkers)

	return outputCh
}

func (extractor *GrobidAcknowledgementsExtractor) extractAcknowledgments(workId string, work openalex.Work) (Acknowledgements, error) {
	destPath := filepath.Join(extractor.downloadDir, uuid.NewString()+".pdf")
	pdf, err := downloadPdf(work.DownloadUrl, destPath)
	if err != nil {
		return Acknowledgements{}, err
	}
	defer pdf.Close()

	defer func() {
		if err := os.Remove(destPath); err != nil && !errors.Is(err, os.ErrNotExist) {
			slog.Error("error removing temp download file", "error", err)
		}
	}()

	acks, err := extractor.processPdfWithGrobid(pdf)
	if err != nil {
		return Acknowledgements{}, err
	}

	return Acknowledgements{WorkId: workId, Acknowledgements: acks}, nil
}

func downloadWithPlaywright(url, destPath string) (io.ReadCloser, error) {
	pw, err := playwright.Run(&playwright.RunOptions{Browsers: []string{"firefox"}})
	if err != nil {
		return nil, fmt.Errorf("error starting playwright: %w", err)
	}
	// Skipping error check since there's nothing we can do if this fails
	defer pw.Stop() //nolint:errcheck

	browser, err := pw.Firefox.Launch(playwright.BrowserTypeLaunchOptions{Headless: playwright.Bool(true)})
	if err != nil {
		return nil, fmt.Errorf("error launching browser: %w", err)
	}
	defer browser.Close()

	context, err := browser.NewContext(playwright.BrowserNewContextOptions{
		AcceptDownloads:   playwright.Bool(true),
		IgnoreHttpsErrors: playwright.Bool(true),
	})
	if err != nil {
		return nil, fmt.Errorf("error creating browser context: %w", err)
	}
	defer context.Close()

	page, err := context.NewPage()
	if err != nil {
		return nil, fmt.Errorf("error opening browser page: %w", err)
	}
	// context.Close() closes pages in the context

	download, err := page.ExpectDownload(func() error {
		// Page.Goto returns an error saying that the download is starting, so we ignore the error
		page.Goto(url, playwright.PageGotoOptions{WaitUntil: playwright.WaitUntilStateNetworkidle}) //nolint:errcheck

		return nil
	})
	if err != nil {
		return nil, fmt.Errorf("error downloading pdf '%s': %w", url, err)
	}

	if err := download.SaveAs(destPath); err != nil {
		return nil, fmt.Errorf("error saving downloaded paper: %w", err)
	}

	file, err := os.Open(destPath)
	if err != nil {
		return nil, fmt.Errorf("error opening downloaded paper: %w", err)
	}

	return file, nil
}

var headers = map[string]string{
	"accept":                    "text/html,application/xhtml+xml,application/xml;q=0.9,image/avif,image/webp,image/apng,*/*;q=0.8,application/signed-exchange;v=b3;q=0.7",
	"accept-language":           "en-US,en;q=0.9",
	"cache-control":             "max-age=0",
	"user-agent":                "Mozilla/5.0 (Windows NT 10.0; Win64; x64) AppleWebKit/537.36 (KHTML, like Gecko) Chrome/115.0.0.0 Safari/537.36",
	"upgrade-insecure-requests": "1",
	"sec-ch-ua":                 `"Not/A)Brand";v="99", "Google Chrome";v="115", "Chromium";v="115"`,
	"sec-ch-ua-mobile":          "?0",
	"sec-ch-ua-platform":        `"Windows"`,
}

func downloadWithHttp(url string) (io.ReadCloser, error) {
	req, err := http.NewRequest("GET", strings.Replace(url, " ", "%20", -1), nil)
	if err != nil {
		return nil, fmt.Errorf("error creating http request: %w", err)
	}

	for k, v := range headers {
		req.Header.Add(k, v)
	}

	client := &http.Client{Timeout: 10 * time.Second}

	res, err := client.Do(req)
	if err != nil {
		return nil, fmt.Errorf("error downloading pdf: %w", err)
	}

	if res.StatusCode != http.StatusOK {
		return nil, fmt.Errorf("error downloading pdf: recieved status_code=%d", res.StatusCode)
	}

	return res.Body, nil
}

func downloadPdf(url, destPath string) (io.ReadCloser, error) {
	attempt1, err1 := downloadWithHttp(url)
	if err1 != nil {
	} else {
		return attempt1, nil
	}

	attempt2, err2 := downloadWithPlaywright(url, destPath)
	if err2 != nil {
	} else {
		return attempt2, nil
	}

	return nil, fmt.Errorf("unable to download pdf, http error: %w, playwright error: %w", err1, err2)
}

<<<<<<< HEAD
var searchAbleEntityTypes = map[string]bool{
	"affiliation": true,
	"funderName":  true,
	"grantName":   true,
	"institution": true,
	"programName": true,
	"projectName": true,
	"funder":      true,
	"grantNumber": true,
=======
const (
	funderType      = "funder"
	funderNameType  = "funderName"
	grantNameType   = "grantName"
	grantNumberType = "grantNumber"
)

var searchableEntityTypes = map[string]bool{
	funderType:     true,
	funderNameType: true,
	grantNameType:  true,
	"affiliation":  true,
	"institution":  true,
	"programName":  true,
	"projectName":  true,
}

func mergeFundersAndFundCodes(entities []Entity) []Entity {
	merged := make([]Entity, 0)

	for _, entity := range entities {
		entityMerged := false

		if entity.EntityType == grantNameType && len(merged) > 0 {
			last := merged[len(merged)-1]

			if last.EntityType == funderType || last.EntityType == funderNameType {
				last.EntityText += " " + entity.EntityText
				entityMerged = true
			}
		} else if entity.EntityType == grantNumberType && len(merged) > 0 {
			last := merged[len(merged)-1]

			if last.EntityType == funderType || last.EntityType == funderNameType || last.EntityType == grantNameType {
				merged[len(merged)-1].FundCodes = append(merged[len(merged)-1].FundCodes, entity.EntityText)
				entityMerged = true
			}
		}

		if !entityMerged {
			merged = append(merged, entity)
		}
	}

	return merged
>>>>>>> 4f5821b1
}

// Grobid extracts header from acknowledgements (e.g. "Acknowledgments" or "Funding")
// in the extracted text. For now, we remove that header using a regex on the text.
// A better approach would be to fix the root cause in the Grobid response itself,
// but that was giving unexpected results. We will revisit that when time permits.
func cleanAckHeader(raw string) string {
	re := regexp.MustCompile(`(?i)^\s*(acknowledgements|acknowledgments|funding)[:\s-]*`)
	return re.ReplaceAllString(raw, "")
}

func parseGrobidReponse(data io.Reader) ([]Acknowledgement, error) {
	doc, err := goquery.NewDocumentFromReader(data)
	if err != nil {
		return nil, fmt.Errorf("error parsing grobid response: %w", err)
	}

	acks := make([]Acknowledgement, 0)

	processor := func(i int, s *goquery.Selection) {
		text := cleanAckHeader(strings.TrimSpace(s.Text()))

		last := 0

		allEntities := make([]Entity, 0)

		s.Find("rs").Each(func(i int, s *goquery.Selection) {
			entityText := s.Text()
			entityType := s.AttrOr("type", "misc")
			start := strings.Index(text[last:], entityText) + last
			last = start + len(entityText)

			allEntities = append(allEntities, Entity{EntityText: entityText, EntityType: entityType, StartPosition: start})
		})

		searchable := make([]Entity, 0)
		misc := make([]Entity, 0)

		for _, entity := range mergeFundersAndFundCodes(allEntities) {
			if searchableEntityTypes[entity.EntityType] {
				searchable = append(searchable, entity)
			} else {
				misc = append(misc, entity)
			}
		}

		acks = append(acks, Acknowledgement{RawText: text, SearchableEntities: searchable, MiscEntities: misc})
	}

	doc.Find("div[type=acknowledgement]").Each(processor)
	doc.Find("div[type=funding]").Each(processor)

	return acks, nil
}

func (extractor *GrobidAcknowledgementsExtractor) processPdfWithGrobid(pdf io.Reader) ([]Acknowledgement, error) {
	res, err := extractor.grobid.R().
		SetMultipartField("input", "filename.pdf", "application/pdf", pdf).
		Post("/api/processHeaderFundingDocument")
	if err != nil {
		return nil, fmt.Errorf("error making request to grobid: %w", err)
	}

	if !res.IsSuccess() {
		return nil, fmt.Errorf("grobid '%s' returned status=%d, error=%v", res.Request.URL, res.StatusCode(), res.String())
	}

	body := res.Body()

	return parseGrobidReponse(bytes.NewReader(body))
}<|MERGE_RESOLUTION|>--- conflicted
+++ resolved
@@ -233,17 +233,6 @@
 	return nil, fmt.Errorf("unable to download pdf, http error: %w, playwright error: %w", err1, err2)
 }
 
-<<<<<<< HEAD
-var searchAbleEntityTypes = map[string]bool{
-	"affiliation": true,
-	"funderName":  true,
-	"grantName":   true,
-	"institution": true,
-	"programName": true,
-	"projectName": true,
-	"funder":      true,
-	"grantNumber": true,
-=======
 const (
 	funderType      = "funder"
 	funderNameType  = "funderName"
@@ -289,7 +278,6 @@
 	}
 
 	return merged
->>>>>>> 4f5821b1
 }
 
 // Grobid extracts header from acknowledgements (e.g. "Acknowledgments" or "Funding")
