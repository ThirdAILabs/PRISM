package flaggers

import (
	"bytes"
	"context"
	"fmt"
	"io"
	"log/slog"
	"net/http"
	"os"
	"prism/prism/monitoring"
	"prism/prism/openalex"
	"prism/prism/pdf"
	"prism/prism/reports/utils"
	"regexp"
	"strconv"
	"strings"
	"time"

	"github.com/PuerkitoBio/goquery"
	"github.com/go-resty/resty/v2"
	"golang.org/x/sync/semaphore"
)

type AcknowledgementsExtractor interface {
	GetAcknowledgements(logger *slog.Logger, works []openalex.Work) chan utils.CompletedTask[Acknowledgements]
}

type GrobidAcknowledgementsExtractor struct {
<<<<<<< HEAD
	cache            DataCache[Acknowledgements]
	maxThreads       int
	grobidSem        *semaphore.Weighted
	grobidClient     *resty.Client
	pdfS3CacheBucket string
=======
	cache        utils.DataCache[Acknowledgements]
	maxThreads   int
	grobidSem    *semaphore.Weighted
	grobidClient *resty.Client
	downloader   *pdf.PDFDownloader
>>>>>>> cb5291ba
}

func NewGrobidExtractor(cache utils.DataCache[Acknowledgements], grobidEndpoint string, maxDownloadThreads, maxGrobidThreads int, pdfS3CacheBucket string) *GrobidAcknowledgementsExtractor {
	return &GrobidAcknowledgementsExtractor{
		cache:      cache,
		maxThreads: max(maxDownloadThreads, maxGrobidThreads),
		grobidSem:  semaphore.NewWeighted(int64(maxGrobidThreads)),
		grobidClient: resty.New().
			SetBaseURL(grobidEndpoint).
			SetRetryCount(2).
			AddRetryCondition(func(response *resty.Response, err error) bool {
				if err != nil {
					return true // The err can be non nil for some network errors.
				}
				// Grobid returns 503 if there are too many requests:
				// https://grobid.readthedocs.io/en/latest/Grobid-service/
				// TODO: Should we retry on error code 500? grobid will return 500 for invalid pdfs,
				// so it's not clear if this is a retryable error.
				return response != nil && (response.StatusCode() == http.StatusServiceUnavailable)
			}).
			SetRetryWaitTime(2 * time.Second).
			SetRetryMaxWaitTime(10 * time.Second),
		pdfS3CacheBucket: pdfS3CacheBucket,
	}
}

type Entity struct {
	EntityText    string
	EntityType    string
	StartPosition int

	FundCodes []string
}

type Acknowledgement struct {
	RawText            string
	SearchableEntities []Entity
	MiscEntities       []Entity
}

type Acknowledgements struct {
	WorkId           string
	Acknowledgements []Acknowledgement
}

func (extractor *GrobidAcknowledgementsExtractor) GetAcknowledgements(logger *slog.Logger, works []openalex.Work) chan utils.CompletedTask[Acknowledgements] {
	outputCh := make(chan utils.CompletedTask[Acknowledgements], len(works))

	queue := make(chan openalex.Work, len(works))

	for _, work := range works {
		workId := parseOpenAlexId(work)
		if workId == "" {
			continue
		}

		if cachedAck := extractor.cache.Lookup(workId); cachedAck != nil {
			outputCh <- utils.CompletedTask[Acknowledgements]{Result: *cachedAck, Error: nil}
		} else {
			queue <- work
		}

	}
	close(queue)

	downloader := pdf.NewPDFDownloader(extractor.pdfS3CacheBucket)

	worker := func(next openalex.Work) (Acknowledgements, error) {
		workId := parseOpenAlexId(next)

		acks, err := extractor.extractAcknowledgments(workId, next, downloader)
		if err != nil {
			return Acknowledgements{}, fmt.Errorf("error extracting acknowledgments for work %s: %w", next.WorkId, err)
		}

		extractor.cache.Update(workId, acks)

		return acks, nil
	}

	nWorkers := min(len(queue), extractor.maxThreads)

<<<<<<< HEAD
	RunInPool(worker, queue, outputCh, nWorkers, func() { downloader.Close() })
=======
	utils.RunInPool(worker, queue, outputCh, nWorkers)
>>>>>>> cb5291ba

	return outputCh
}

func (extractor *GrobidAcknowledgementsExtractor) extractAcknowledgments(workId string, work openalex.Work, downloader *pdf.PDFDownloader) (Acknowledgements, error) {
	pdfPath, err := downloader.DownloadWork(work)
	if err != nil {
		return Acknowledgements{}, err
	}
	defer os.Remove(pdfPath)

	if err := extractor.grobidSem.Acquire(context.Background(), 1); err != nil {
		// I don't think this can fail if we use context.Background, so this error check
		// is just in case.
		slog.Error("error aquiring semaphore for grobid access", "error", err)
		return Acknowledgements{}, fmt.Errorf("error acquiring semaphore for grobid access: %w", err)
	}

	defer extractor.grobidSem.Release(1)

	file, err := os.Open(pdfPath)
	if err != nil {
		return Acknowledgements{}, fmt.Errorf("failed reading file to send to grobid: %w", err)
	}
	defer file.Close()

	acks, err := extractor.processPdfWithGrobid(file)
	if err != nil {
		return Acknowledgements{}, err
	}

	return Acknowledgements{WorkId: workId, Acknowledgements: acks}, nil
}

const (
	funderType      = "funder"
	funderNameType  = "funderName"
	grantNameType   = "grantName"
	grantNumberType = "grantNumber"
)

var searchableEntityTypes = map[string]bool{
	funderType:     true,
	funderNameType: true,
	grantNameType:  true,
	"affiliation":  true,
	"institution":  true,
	"programName":  true,
	"projectName":  true,
}

func mergeFundersAndFundCodes(entities []Entity) []Entity {
	merged := make([]Entity, 0)

	for _, entity := range entities {
		entityMerged := false

		if entity.EntityType == grantNameType && len(merged) > 0 {
			last := merged[len(merged)-1]

			if last.EntityType == funderType || last.EntityType == funderNameType {
				last.EntityText += " " + entity.EntityText
				entityMerged = true
			}
		} else if entity.EntityType == grantNumberType && len(merged) > 0 {
			last := merged[len(merged)-1]

			if last.EntityType == funderType || last.EntityType == funderNameType || last.EntityType == grantNameType {
				merged[len(merged)-1].FundCodes = append(merged[len(merged)-1].FundCodes, entity.EntityText)
				entityMerged = true
			}
		}

		if !entityMerged {
			merged = append(merged, entity)
		}
	}

	return merged
}

// Grobid extracts header from acknowledgements (e.g. "Acknowledgments" or "Funding")
// in the extracted text. For now, we remove that header using a regex on the text.
// A better approach would be to fix the root cause in the Grobid response itself,
// but that was giving unexpected results. We will revisit that when time permits.
func cleanAckHeader(raw string) string {
	re := regexp.MustCompile(`(?i)^\s*(acknowledgements|acknowledgments|acknowledgment|acknowledge|funding)[:\s-]*`)
	return re.ReplaceAllString(raw, "")
}

func parseGrobidReponse(data io.Reader) ([]Acknowledgement, error) {
	doc, err := goquery.NewDocumentFromReader(data)
	if err != nil {
		return nil, fmt.Errorf("error parsing grobid response: %w", err)
	}

	acks := make([]Acknowledgement, 0)

	processor := func(i int, s *goquery.Selection) {
		text := cleanAckHeader(strings.TrimSpace(s.Text()))

		last := 0

		allEntities := make([]Entity, 0)

		s.Find("rs").Each(func(i int, s *goquery.Selection) {
			entityText := s.Text()
			entityType := s.AttrOr("type", "misc")
			start := strings.Index(text[last:], entityText) + last
			last = start + len(entityText)

			allEntities = append(allEntities, Entity{EntityText: entityText, EntityType: entityType, StartPosition: start})
		})

		searchable := make([]Entity, 0)
		misc := make([]Entity, 0)

		for _, entity := range mergeFundersAndFundCodes(allEntities) {
			if searchableEntityTypes[entity.EntityType] {
				searchable = append(searchable, entity)
			} else {
				misc = append(misc, entity)
			}
		}

		acks = append(acks, Acknowledgement{RawText: text, SearchableEntities: searchable, MiscEntities: misc})
	}

	doc.Find("div[type=acknowledgement]").Each(processor)
	doc.Find("div[type=funding]").Each(processor)

	return acks, nil
}

func (extractor *GrobidAcknowledgementsExtractor) processPdfWithGrobid(pdf io.Reader) ([]Acknowledgement, error) {
	start := time.Now()
	res, err := extractor.grobidClient.R().
		SetMultipartField("input", "filename.pdf", "application/pdf", pdf).
		Post("/api/processHeaderFundingDocument")
	if err != nil {
		monitoring.GrobidCalls.WithLabelValues("error").Observe(float64(time.Since(start).Milliseconds()))
		return nil, fmt.Errorf("error making request to grobid: %w", err)
	}

	monitoring.GrobidCalls.WithLabelValues(strconv.Itoa(res.StatusCode())).Observe(float64(time.Since(start).Milliseconds()))

	if !res.IsSuccess() {
		return nil, fmt.Errorf("grobid returned status=%d, error=%v", res.StatusCode(), res.String())
	}

	body := res.Body()

	return parseGrobidReponse(bytes.NewReader(body))
}<|MERGE_RESOLUTION|>--- conflicted
+++ resolved
@@ -27,19 +27,11 @@
 }
 
 type GrobidAcknowledgementsExtractor struct {
-<<<<<<< HEAD
-	cache            DataCache[Acknowledgements]
+	cache            utils.DataCache[Acknowledgements]
 	maxThreads       int
 	grobidSem        *semaphore.Weighted
 	grobidClient     *resty.Client
 	pdfS3CacheBucket string
-=======
-	cache        utils.DataCache[Acknowledgements]
-	maxThreads   int
-	grobidSem    *semaphore.Weighted
-	grobidClient *resty.Client
-	downloader   *pdf.PDFDownloader
->>>>>>> cb5291ba
 }
 
 func NewGrobidExtractor(cache utils.DataCache[Acknowledgements], grobidEndpoint string, maxDownloadThreads, maxGrobidThreads int, pdfS3CacheBucket string) *GrobidAcknowledgementsExtractor {
@@ -122,11 +114,7 @@
 
 	nWorkers := min(len(queue), extractor.maxThreads)
 
-<<<<<<< HEAD
-	RunInPool(worker, queue, outputCh, nWorkers, func() { downloader.Close() })
-=======
-	utils.RunInPool(worker, queue, outputCh, nWorkers)
->>>>>>> cb5291ba
+	utils.RunInPool(worker, queue, outputCh, nWorkers, func() { downloader.Close() })
 
 	return outputCh
 }
