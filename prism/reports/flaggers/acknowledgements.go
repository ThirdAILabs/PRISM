package flaggers

import (
	"bytes"
	"context"
	"fmt"
	"io"
	"log/slog"
	"net/http"
	"os"
	"prism/prism/openalex"
	"prism/prism/pdf"
	"regexp"
	"strings"
	"time"

	"github.com/PuerkitoBio/goquery"
	"github.com/go-resty/resty/v2"
	"golang.org/x/sync/semaphore"
)

type AcknowledgementsExtractor interface {
	GetAcknowledgements(logger *slog.Logger, works []openalex.Work) chan CompletedTask[Acknowledgements]
}

type GrobidAcknowledgementsExtractor struct {
	cache        DataCache[Acknowledgements]
	maxThreads   int
	grobidSem    *semaphore.Weighted
	grobidClient *resty.Client
	downloader   *pdf.PDFDownloader
}

func NewGrobidExtractor(cache DataCache[Acknowledgements], grobidEndpoint string, maxDownloadThreads, maxGrobidThreads int, pdfS3CacheBucket string) *GrobidAcknowledgementsExtractor {
	return &GrobidAcknowledgementsExtractor{
		cache:      cache,
		maxThreads: max(maxDownloadThreads, maxGrobidThreads),
		grobidSem:  semaphore.NewWeighted(int64(maxGrobidThreads)),
		grobidClient: resty.New().
			SetBaseURL(grobidEndpoint).
			SetRetryCount(2).
			AddRetryCondition(func(response *resty.Response, err error) bool {
				if err != nil {
					return true // The err can be non nil for some network errors.
				}
				// Grobid returns 503 if there are too many requests:
				// https://grobid.readthedocs.io/en/latest/Grobid-service/
				// TODO: Should we retry on error code 500? grobid will return 500 for invalid pdfs,
				// so it's not clear if this is a retryable error.
				return response != nil && (response.StatusCode() == http.StatusServiceUnavailable)
			}).
			SetRetryWaitTime(2 * time.Second).
			SetRetryMaxWaitTime(10 * time.Second),
		downloader: pdf.NewPDFDownloader(pdfS3CacheBucket),
	}
}

type Entity struct {
	EntityText    string
	EntityType    string
	StartPosition int

	FundCodes []string
}

type Acknowledgement struct {
	RawText            string
	SearchableEntities []Entity
	MiscEntities       []Entity
}

type Acknowledgements struct {
	WorkId           string
	Acknowledgements []Acknowledgement
}

func (extractor *GrobidAcknowledgementsExtractor) GetAcknowledgements(logger *slog.Logger, works []openalex.Work) chan CompletedTask[Acknowledgements] {
	outputCh := make(chan CompletedTask[Acknowledgements], len(works))

	queue := make(chan openalex.Work, len(works))

	for _, work := range works {
		workId := parseOpenAlexId(work)
		if workId == "" {
			continue
		}

		if cachedAck := extractor.cache.Lookup(workId); cachedAck != nil {
			outputCh <- CompletedTask[Acknowledgements]{Result: *cachedAck, Error: nil}
		} else {
			queue <- work
		}

	}
	close(queue)

	worker := func(next openalex.Work) (Acknowledgements, error) {
		workId := parseOpenAlexId(next)

		acks, err := extractor.extractAcknowledgments(workId, next)
		if err != nil {
			return Acknowledgements{}, fmt.Errorf("error extracting acknowledgments for work %s: %w", next.WorkId, err)
		}

		extractor.cache.Update(workId, acks)

		return acks, nil
	}

	nWorkers := min(len(queue), extractor.maxThreads)

	RunInPool(worker, queue, outputCh, nWorkers)

	return outputCh
}

func (extractor *GrobidAcknowledgementsExtractor) extractAcknowledgments(workId string, work openalex.Work) (Acknowledgements, error) {
	pdfPath, err := extractor.downloader.DownloadWork(work)
	if err != nil {
		return Acknowledgements{}, err
	}
	defer os.Remove(pdfPath)
<<<<<<< HEAD

	// pdfPath := "/app/data/test.pdf"
=======
>>>>>>> 6cf8eceb

	if err := extractor.grobidSem.Acquire(context.Background(), 1); err != nil {
		// I don't think this can fail if we use context.Background, so this error check
		// is just in case.
		slog.Error("error aquiring semaphore for grobid access", "error", err)
		return Acknowledgements{}, fmt.Errorf("error acquiring semaphore for grobid access: %w", err)
	}

	defer extractor.grobidSem.Release(1)

	file, err := os.Open(pdfPath)
	if err != nil {
		return Acknowledgements{}, fmt.Errorf("failed reading file to send to grobid: %w", err)
	}
	defer file.Close()

	acks, err := extractor.processPdfWithGrobid(file)
	if err != nil {
		return Acknowledgements{}, err
	}

	return Acknowledgements{WorkId: workId, Acknowledgements: acks}, nil
}

const (
	funderType      = "funder"
	funderNameType  = "funderName"
	grantNameType   = "grantName"
	grantNumberType = "grantNumber"
)

var searchableEntityTypes = map[string]bool{
	funderType:     true,
	funderNameType: true,
	grantNameType:  true,
	"affiliation":  true,
	"institution":  true,
	"programName":  true,
	"projectName":  true,
}

func mergeFundersAndFundCodes(entities []Entity) []Entity {
	merged := make([]Entity, 0)

	for _, entity := range entities {
		entityMerged := false

		if entity.EntityType == grantNameType && len(merged) > 0 {
			last := merged[len(merged)-1]

			if last.EntityType == funderType || last.EntityType == funderNameType {
				last.EntityText += " " + entity.EntityText
				entityMerged = true
			}
		} else if entity.EntityType == grantNumberType && len(merged) > 0 {
			last := merged[len(merged)-1]

			if last.EntityType == funderType || last.EntityType == funderNameType || last.EntityType == grantNameType {
				merged[len(merged)-1].FundCodes = append(merged[len(merged)-1].FundCodes, entity.EntityText)
				entityMerged = true
			}
		}

		if !entityMerged {
			merged = append(merged, entity)
		}
	}

	return merged
}

// Grobid extracts header from acknowledgements (e.g. "Acknowledgments" or "Funding")
// in the extracted text. For now, we remove that header using a regex on the text.
// A better approach would be to fix the root cause in the Grobid response itself,
// but that was giving unexpected results. We will revisit that when time permits.
func cleanAckHeader(raw string) string {
	re := regexp.MustCompile(`(?i)^\s*(acknowledgements|acknowledgments|acknowledgment|acknowledge|funding)[:\s-]*`)
	return re.ReplaceAllString(raw, "")
}

func parseGrobidReponse(data io.Reader) ([]Acknowledgement, error) {
	doc, err := goquery.NewDocumentFromReader(data)
	if err != nil {
		return nil, fmt.Errorf("error parsing grobid response: %w", err)
	}

	acks := make([]Acknowledgement, 0)

	processor := func(i int, s *goquery.Selection) {
		text := cleanAckHeader(strings.TrimSpace(s.Text()))

		last := 0

		allEntities := make([]Entity, 0)

		s.Find("rs").Each(func(i int, s *goquery.Selection) {
			entityText := s.Text()
			entityType := s.AttrOr("type", "misc")
			start := strings.Index(text[last:], entityText) + last
			last = start + len(entityText)

			allEntities = append(allEntities, Entity{EntityText: entityText, EntityType: entityType, StartPosition: start})
		})

		searchable := make([]Entity, 0)
		misc := make([]Entity, 0)

		for _, entity := range mergeFundersAndFundCodes(allEntities) {
			if searchableEntityTypes[entity.EntityType] {
				searchable = append(searchable, entity)
			} else {
				misc = append(misc, entity)
			}
		}

		acks = append(acks, Acknowledgement{RawText: text, SearchableEntities: searchable, MiscEntities: misc})
	}

	doc.Find("div[type=acknowledgement]").Each(processor)
	doc.Find("div[type=funding]").Each(processor)

	return acks, nil
}

func (extractor *GrobidAcknowledgementsExtractor) processPdfWithGrobid(pdf io.Reader) ([]Acknowledgement, error) {
	res, err := extractor.grobidClient.R().
		SetMultipartField("input", "filename.pdf", "application/pdf", pdf).
		Post("/api/processHeaderFundingDocument")
	if err != nil {
		return nil, fmt.Errorf("error making request to grobid: %w", err)
	}

	if !res.IsSuccess() {
		return nil, fmt.Errorf("grobid returned status=%d, error=%v", res.StatusCode(), res.String())
	}

	body := res.Body()

	return parseGrobidReponse(bytes.NewReader(body))
}<|MERGE_RESOLUTION|>--- conflicted
+++ resolved
@@ -120,11 +120,6 @@
 		return Acknowledgements{}, err
 	}
 	defer os.Remove(pdfPath)
-<<<<<<< HEAD
-
-	// pdfPath := "/app/data/test.pdf"
-=======
->>>>>>> 6cf8eceb
 
 	if err := extractor.grobidSem.Acquire(context.Background(), 1); err != nil {
 		// I don't think this can fail if we use context.Background, so this error check
