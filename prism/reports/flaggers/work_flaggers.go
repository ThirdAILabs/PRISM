--- conflicted
+++ resolved
@@ -559,15 +559,12 @@
 	}
 }
 
-<<<<<<< HEAD
-func (flagger *OpenAlexAcknowledgementIsEOC) Flag(logger *slog.Logger, works []openalex.Work, targetAuthorIds []string, authorName string) ([]api.Flag, error) {
-=======
 func (flagger *OpenAlexAcknowledgementIsEOC) DisableForUniversityReport() bool {
 	return true
 }
 
-func (flagger *OpenAlexAcknowledgementIsEOC) Flag(logger *slog.Logger, works []openalex.Work, targetAuthorIds []string) ([]api.Flag, error) {
->>>>>>> 3618170c
+func (flagger *OpenAlexAcknowledgementIsEOC) Flag(logger *slog.Logger, works []openalex.Work, targetAuthorIds []string, authorName string) ([]api.Flag, error) {
+
 	flags := make([]api.Flag, 0)
 
 	remaining := make([]openalex.Work, 0)
