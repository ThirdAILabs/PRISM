--- conflicted
+++ resolved
@@ -276,31 +276,13 @@
 	return flags, nil
 }
 
-<<<<<<< HEAD
-type cachedAckFlag struct {
-	Flagged              bool
-	Message              string
-	Entities             []api.AcknowledgementEntity
-	RawAcks              []string
-	LikelyGrantRecipient bool
-}
-
 type OpenAlexAcknowledgementIsEOC struct {
 	openalex        openalex.KnowledgeBase
 	entityLookup    *EntityStore
-	flagCache       DataCache[cachedAckFlag]
 	authorCache     DataCache[openalex.Author]
 	extractor       AcknowledgementsExtractor
 	sussyBakas      []string
 	triangulationDB *triangulation.TriangulationDB
-=======
-type OpenAlexAcknowledgementIsEOC struct {
-	openalex     openalex.KnowledgeBase
-	entityLookup *EntityStore
-	authorCache  DataCache[openalex.Author]
-	extractor    AcknowledgementsExtractor
-	sussyBakas   []string
->>>>>>> 0d149632
 }
 
 func (flagger *OpenAlexAcknowledgementIsEOC) Name() string {
@@ -430,7 +412,6 @@
 	return flagged, flaggedEntities, message, nil
 }
 
-<<<<<<< HEAD
 func (flagger *OpenAlexAcknowledgementIsEOC) checkForGrantRecipient(
 	logger *slog.Logger, acknowledgements []Acknowledgement, allAuthorNames []string,
 ) (bool, error) {
@@ -471,8 +452,6 @@
 	return fmt.Sprintf("%s;%v", workId, targetAuthorIds)
 }
 
-=======
->>>>>>> 0d149632
 var talentPrograms = []string{
 	"Department of Defense - Foreign Talent Programs that Pose a Threat to National Security Interests of the United States",
 	"Foreign Talent Recruitment Programs",
@@ -539,18 +518,6 @@
 
 		workIdToWork[workId] = work
 
-<<<<<<< HEAD
-		if cacheEntry := flagger.flagCache.Lookup(flagCacheKey(workId, targetAuthorIds)); cacheEntry != nil {
-			logger.Info("found cached entry for work", "work_id", work.WorkId)
-			if cacheEntry.Flagged {
-				flags = append(flags, createAcknowledgementFlag(work, cacheEntry.Message, cacheEntry.Entities, cacheEntry.RawAcks, cacheEntry.LikelyGrantRecipient))
-				logger.Info("cached entry contains flag", "work_id", workId)
-			}
-			continue
-		}
-
-=======
->>>>>>> 0d149632
 		if work.DownloadUrl == "" {
 			logger.Info("work has no download url", "work_id", workId)
 			continue
@@ -627,26 +594,7 @@
 				fmt.Sprintf("%s\n%s", message, strings.Join(ackTexts, "\n")),
 				entities,
 				ackTexts,
-<<<<<<< HEAD
-				isLikelyGrantRecipient,
-			)
-
-			flagger.flagCache.Update(flagCacheKey(acks.Result.WorkId, targetAuthorIds), cachedAckFlag{
-				Flagged:              true,
-				Message:              msg,
-				Entities:             entities,
-				RawAcks:              ackTexts,
-				LikelyGrantRecipient: isLikelyGrantRecipient,
-			})
-
-			flags = append(flags, flag)
-		} else {
-			flagger.flagCache.Update(flagCacheKey(acks.Result.WorkId, targetAuthorIds), cachedAckFlag{
-				Flagged: false,
-			})
-=======
-			))
->>>>>>> 0d149632
+				isLikelyGrantRecipient))
 		}
 
 		workLogger.Info("processed acknowledgements for work")
