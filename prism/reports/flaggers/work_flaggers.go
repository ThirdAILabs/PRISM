package flaggers

import (
	"fmt"
	"log/slog"
	"regexp"
	"slices"
	"strings"

	"prism/prism/api"
	"prism/prism/llms"
	"prism/prism/openalex"
	"prism/prism/reports/flaggers/eoc"
	"prism/prism/search"
	"prism/prism/triangulation"
)

type WorkFlagger interface {
	Flag(logger *slog.Logger, works []openalex.Work, targetAuthorIds []string) ([]api.Flag, error)

	Name() string

	DisableForUniversityReport() bool
}

func getWorkSummary(w openalex.Work) api.WorkSummary {
	return api.WorkSummary{
		WorkId:          w.WorkId,
		DisplayName:     w.DisplayName,
		WorkUrl:         w.WorkUrl,
		OaUrl:           w.DownloadUrl,
		PublicationDate: w.PublicationDate,
	}
}

type OpenAlexMultipleAffiliationsFlagger struct{}

func (flagger *OpenAlexMultipleAffiliationsFlagger) Name() string {
	return "MultipleAffiliations"
}

func (flagger *OpenAlexMultipleAffiliationsFlagger) Flag(logger *slog.Logger, works []openalex.Work, targetAuthorIds []string) ([]api.Flag, error) {
	flags := make([]api.Flag, 0)

	for _, work := range works {
		for _, author := range work.Authors {
			if len(author.Institutions) > 1 && slices.Contains(targetAuthorIds, author.AuthorId) {
				affiliations := author.InstitutionNames()
				flags = append(flags, &api.MultipleAffiliationFlag{
					Message:      fmt.Sprintf("%s has multiple affilitions in work '%s'\n%s", author.DisplayName, work.GetDisplayName(), strings.Join(affiliations, "\n")),
					Work:         getWorkSummary(work),
					Affiliations: affiliations,
				})
				break
			}
		}
	}

	return flags, nil
}

func (flagger *OpenAlexMultipleAffiliationsFlagger) DisableForUniversityReport() bool {
	return false
}

type OpenAlexFunderIsEOC struct {
	concerningFunders  eoc.EocSet
	concerningEntities eoc.EocSet
}

func (flagger *OpenAlexFunderIsEOC) Name() string {
	return "FunderEOC"
}

func (flagger *OpenAlexFunderIsEOC) Flag(logger *slog.Logger, works []openalex.Work, targetAuthorIds []string) ([]api.Flag, error) {
	flags := make([]api.Flag, 0)

	for _, work := range works {
		concerningFunders := make([]string, 0)
		for _, grant := range work.Grants {
			if flagger.concerningEntities.Contains(grant.FunderId) || flagger.concerningFunders.Contains(grant.FunderId) {
				concerningFunders = append(concerningFunders, grant.FunderName)
			}
		}

		if len(concerningFunders) > 0 {
			flags = append(flags, &api.HighRiskFunderFlag{
				Message: fmt.Sprintf("The following funders of work '%s' are entities of concern:\n%s", work.GetDisplayName(), strings.Join(concerningFunders, "\n")),
				Work:    getWorkSummary(work),
				Funders: concerningFunders,
			})
		}
	}

	return flags, nil
}

func (flagger *OpenAlexFunderIsEOC) DisableForUniversityReport() bool {
	return false
}

type OpenAlexPublisherIsEOC struct {
	concerningPublishers eoc.EocSet
}

func (flagger *OpenAlexPublisherIsEOC) Name() string {
	return "PublisherEOC"
}

func (flagger *OpenAlexPublisherIsEOC) Flag(logger *slog.Logger, works []openalex.Work, targetAuthorIds []string) ([]api.Flag, error) {
	flags := make([]api.Flag, 0)

	for _, work := range works {
		concerningPublishers := make([]string, 0)
		for _, loc := range work.Locations {
			if flagger.concerningPublishers.Contains(loc.OrganizationId) {
				concerningPublishers = append(concerningPublishers, loc.OrganizationName)
			}
		}

		if len(concerningPublishers) > 0 {
			flags = append(flags, &api.HighRiskPublisherFlag{
				Message:    fmt.Sprintf("The following publishers of work '%s' are entities of concern:\n%s", work.GetDisplayName(), strings.Join(concerningPublishers, "\n")),
				Work:       getWorkSummary(work),
				Publishers: concerningPublishers,
			})
		}
	}

	return flags, nil
}

func (flagger *OpenAlexPublisherIsEOC) DisableForUniversityReport() bool {
	return false
}

type OpenAlexCoauthorIsEOC struct {
	concerningEntities eoc.EocSet
}

func (flagger *OpenAlexCoauthorIsEOC) Name() string {
	return "CoauthorEOC"
}

func (flagger *OpenAlexCoauthorIsEOC) Flag(logger *slog.Logger, works []openalex.Work, targetAuthorIds []string) ([]api.Flag, error) {
	flags := make([]api.Flag, 0)

	for _, work := range works {
		concerningAuthors := make([]string, 0)
		for _, author := range work.Authors {
			if flagger.concerningEntities.Contains(author.AuthorId) {
				concerningAuthors = append(concerningAuthors, author.DisplayName)
			}
		}

		if len(concerningAuthors) > 0 {
			flags = append(flags, &api.HighRiskCoauthorFlag{
				Message:   fmt.Sprintf("The following co-authors of work '%s' are entities of concern:\n%s", work.GetDisplayName(), strings.Join(concerningAuthors, "\n")),
				Work:      getWorkSummary(work),
				Coauthors: concerningAuthors,
			})
		}
	}

	return flags, nil
}

func getKeys(m map[string]bool) []string {
	keys := make([]string, 0, len(m))
	for k := range m {
		keys = append(keys, k)
	}
	return keys
}

func (flagger *OpenAlexCoauthorIsEOC) DisableForUniversityReport() bool {
	return false
}

type OpenAlexAuthorAffiliationIsEOC struct {
	concerningEntities     eoc.EocSet
	concerningInstitutions eoc.EocSet
}

func (flagger *OpenAlexAuthorAffiliationIsEOC) Name() string {
	return "AuthorAffiliationEOC"
}

func (flagger *OpenAlexAuthorAffiliationIsEOC) Flag(logger *slog.Logger, works []openalex.Work, targetAuthorIds []string) ([]api.Flag, error) {
	flags := make([]api.Flag, 0)

	for _, work := range works {
		concerningAffiliations := make(map[string]bool)
		for _, author := range work.Authors {
			if !slices.Contains(targetAuthorIds, author.AuthorId) {
				continue
			}
			for _, institution := range author.Institutions {
				if flagger.concerningEntities.Contains(institution.InstitutionId) ||
					flagger.concerningInstitutions.Contains(institution.InstitutionId) {
					concerningAffiliations[institution.InstitutionName] = true
				}
			}
		}

		if len(concerningAffiliations) > 0 {
			concerningAffiliations := getKeys(concerningAffiliations)
			flags = append(flags, &api.AuthorAffiliationFlag{
				Message:      fmt.Sprintf("In '%s', this author is affiliated with entities of concern:\n%s", work.GetDisplayName(), strings.Join(concerningAffiliations, "\n")),
				Work:         getWorkSummary(work),
				Affiliations: concerningAffiliations,
			})
		}
	}

	return flags, nil
}

func (flagger *OpenAlexAuthorAffiliationIsEOC) DisableForUniversityReport() bool {
	return false
}

type OpenAlexCoauthorAffiliationIsEOC struct {
	concerningEntities     eoc.EocSet
	concerningInstitutions eoc.EocSet
}

func (flagger *OpenAlexCoauthorAffiliationIsEOC) Name() string {
	return "CoauthorAffiliationEOC"
}

func (flagger *OpenAlexCoauthorAffiliationIsEOC) Flag(logger *slog.Logger, works []openalex.Work, targetAuthorIds []string) ([]api.Flag, error) {
	flags := make([]api.Flag, 0)

	for _, work := range works {
		concerningAffiliations := make(map[string]bool)
		concerningCoauthors := make(map[string]bool)
		for _, author := range work.Authors {
			if slices.Contains(targetAuthorIds, author.AuthorId) {
				continue
			}
			for _, institution := range author.Institutions {
				if flagger.concerningEntities.Contains(institution.InstitutionId) ||
					flagger.concerningInstitutions.Contains(institution.InstitutionId) {
					concerningAffiliations[institution.InstitutionName] = true
					concerningCoauthors[author.DisplayName] = true
				}
			}
		}

		if len(concerningAffiliations) > 0 {
			concerningCoauthors := getKeys(concerningCoauthors)
			concerningAffiliations := getKeys(concerningAffiliations)
			flags = append(flags, &api.CoauthorAffiliationFlag{
				Message:      fmt.Sprintf("In '%s', some of the co-authors are affiliated with entities of concern:\n%s\n\nAffiliated authors:\n%s", work.GetDisplayName(), strings.Join(concerningAffiliations, "\n"), strings.Join(concerningCoauthors, "\n")),
				Work:         getWorkSummary(work),
				Coauthors:    concerningCoauthors,
				Affiliations: concerningAffiliations,
			})
		}
	}

	return flags, nil
}

<<<<<<< HEAD
func (flagger *OpenAlexCoauthorAffiliationIsEOC) DisableForUniversityReport() bool {
	return false
=======
func BuildWatchlistEntityIndex(aliasToSource map[string]string) *search.EntityIndex[string] {
	records := make([]search.Record[string], 0, len(aliasToSource))
	for alias, source := range aliasToSource {
		records = append(records, search.Record[string]{Entity: alias, Metadata: source})
	}
	return search.NewIndex(records)
>>>>>>> 257221b4
}

type OpenAlexAcknowledgementIsEOC struct {
	openalex        openalex.KnowledgeBase
	entityLookup    *search.EntityIndex[string]
	authorCache     DataCache[openalex.Author]
	extractor       AcknowledgementsExtractor
	sussyBakas      []string
	triangulationDB *triangulation.TriangulationDB
}

func (flagger *OpenAlexAcknowledgementIsEOC) Name() string {
	return "AcknowledgementEOC"
}

func (flagger *OpenAlexAcknowledgementIsEOC) getAuthorNames(authorIds []string) ([]string, error) {
	authorNames := make([]string, 0, len(authorIds))

	for _, authorId := range authorIds {

		if cachedAuthor := flagger.authorCache.Lookup(authorId); cachedAuthor != nil {
			authorNames = append(authorNames, cachedAuthor.DisplayName)
			authorNames = append(authorNames, cachedAuthor.DisplayNameAlternatives...)
			authorNames = append(authorNames, getInitialsCombinations(cachedAuthor.DisplayName)...)
			continue
		}

		authorInfo, err := flagger.openalex.GetAuthor(authorId)
		if err != nil {
			return nil, fmt.Errorf("error retrieving author info: %w", err)
		}

		authorNames = append(authorNames, authorInfo.DisplayName)
		authorNames = append(authorNames, authorInfo.DisplayNameAlternatives...)
		authorNames = append(authorNames, getInitialsCombinations(authorInfo.DisplayName)...)

		flagger.authorCache.Update(authorId, authorInfo)
	}

	return authorNames, nil
}

func (flagger *OpenAlexAcknowledgementIsEOC) containsSussyBakas(text string) bool {
	text = fmt.Sprintf(" %s ", strings.ToLower(strings.TrimSpace(text)))

	for _, sussyBaka := range flagger.sussyBakas {
		if strings.Contains(text, fmt.Sprintf(" %s ", sussyBaka)) {
			return true
		}
	}
	return false
}

var punctCleaningRe = regexp.MustCompile(`[.,()!?:"']`)

func (flagger *OpenAlexAcknowledgementIsEOC) checkForSussyBaka(ack Acknowledgement) bool {
	slices.SortFunc(ack.MiscEntities, func(a, b Entity) int {
		if a.StartPosition < b.StartPosition {
			return -1
		}
		if b.StartPosition > a.StartPosition {
			return 1
		}
		return 0
	})

	prevEndPos := 0
	newText := ""
	for _, entity := range ack.MiscEntities {
		if entity.EntityType == "person" {
			if entity.StartPosition >= prevEndPos {
				newText += ack.RawText[prevEndPos:entity.StartPosition]
				prevEndPos = entity.StartPosition + len(entity.EntityText)
			}
		}
	}
	newText += ack.RawText[prevEndPos:]

	newText = punctCleaningRe.ReplaceAllString(newText, " ")

	return flagger.containsSussyBakas(newText)
}

type SourceToAliases map[string][]string

func (flagger *OpenAlexAcknowledgementIsEOC) searchWatchlistEntities(entities []string) map[string]SourceToAliases {
	matches := make(map[string]SourceToAliases)

	for _, entity := range entities {
		results := flagger.entityLookup.Query(entity, 10)

		sourceToAliases := make(SourceToAliases)
		for _, result := range results {
			sim := IndelSimilarity(entity, result.Entity)
			if sim > 0.9 {
				sourceToAliases[result.Metadata] = append(sourceToAliases[result.Entity], result.Entity)
			}
		}
		if len(sourceToAliases) > 0 {
			matches[entity] = sourceToAliases
		}
	}

	return matches
}

func (flagger *OpenAlexAcknowledgementIsEOC) checkAcknowledgementEntities(
	acknowledgements []Acknowledgement, allAuthorNames []string,
) (bool, map[string]SourceToAliases, string, error) {
	message := ""
	flagged := false

	flaggedEntities := make(map[string]SourceToAliases)

	for _, ack := range acknowledgements {
		nameInAck := false
		for _, name := range allAuthorNames {
			if strings.Contains(ack.RawText, name) {
				nameInAck = true
				break
			}
		}

		sussyBakaFlag := flagger.checkForSussyBaka(ack)
		if sussyBakaFlag {
			flagged = true
		}

		entityQueries := make([]string, 0)
		if sussyBakaFlag {
			for _, entity := range ack.SearchableEntities {
				entityQueries = append(entityQueries, entity.EntityText)
			}
		}

		if nameInAck && !flagged {
			for _, entity := range ack.SearchableEntities {
				entityQueries = append(entityQueries, entity.EntityText)
			}
			for _, entity := range ack.MiscEntities {
				entityQueries = append(entityQueries, entity.EntityText)
			}
		}

		if len(entityQueries) > 0 {
			matches := flagger.searchWatchlistEntities(entityQueries)

			for _, entity := range entityQueries {
				if sources, ok := matches[entity]; ok {
					message += messageFromAcknowledgmentMatches(entity, sources)
					flagged = true
					flaggedEntities[entity] = sources
				}
			}
		}
	}

	return flagged, flaggedEntities, message, nil
}

func (flagger *OpenAlexAcknowledgementIsEOC) verifyGrantRecipientWithLLM(authorName string, grantNumber string, acknowledgementText string) (bool, error) {
	llm := llms.New()

	prompt := `Analyze this paper acknowledgment and determine if author %s might be the primary recipient/investigator of grant code %s.

	Important instructions:
	1. The author might be referred to by their initials (e.g., "J.S." or "JS" for "John Smith") in the text.
	2. For grant codes that are listed as supporting general work without specifying who the primary recipient is, assume that the given author could be a primary recipient.
	3. Only return "false" if there is EXPLICIT evidence that someone else is a primary recipient of the grant.
	4. If multiple grants are listed together, and it's not clear who is the primary recipient of which grant, return "true".

	Acknowledgment:
	%s
	`

	res, err := llm.Generate(fmt.Sprintf(prompt, authorName, grantNumber, acknowledgementText), &llms.Options{
		Model:        llms.GPT4oMini,
		ZeroTemp:     true,
		SystemPrompt: "You are a scientific paper analysis assistant who responds with only 'true' or 'false'.",
	})
	if err != nil {
		return true, fmt.Errorf("llm match verification failed: %w", err)
	}

	if strings.Contains(strings.ToLower(res), "true") {
		return true, nil
	}

	return false, nil
}

func (flagger *OpenAlexAcknowledgementIsEOC) checkForGrantRecipient(
	fundCodes map[string]bool, acknowledgements []Acknowledgement, allAuthorNames []string,
) (map[string]map[string]bool, error) {
	triangulationResults := make(map[string]map[string]bool)

	for _, ack := range acknowledgements {
		for _, entity := range ack.SearchableEntities {
			if len(entity.FundCodes) > 0 {
				if flagger.containsSussyBakas(entity.EntityText) {
					if _, ok := triangulationResults[entity.EntityText]; !ok {
						triangulationResults[entity.EntityText] = make(map[string]bool)
					}

					for _, grantNumber := range entity.FundCodes {
						if res, ok := fundCodes[grantNumber]; ok && !res {
							triangulationResults[entity.EntityText][grantNumber] = false
							continue
						}

						for _, authorName := range allAuthorNames {
							result, err := flagger.triangulationDB.IsAuthorGrantRecipient(authorName, grantNumber)
							if err != nil {
								continue
							}

							if result {
								result, err = flagger.verifyGrantRecipientWithLLM(authorName, grantNumber, ack.RawText)
								if err != nil {
									continue
								}
							}
							fundCodes[grantNumber] = result
							triangulationResults[entity.EntityText][grantNumber] = result
							break
						}
					}
				}
			}
		}
	}

	return triangulationResults, nil
}

var talentPrograms = []string{
	"Department of Defense - Foreign Talent Programs that Pose a Threat to National Security Interests of the United States",
	"Foreign Talent Recruitment Programs",
}

var deniedEntities = []string{
	"Chinese Military Companies Operating in the United States",
}

func containsSource(entities []api.AcknowledgementEntity, sourcesOfInterest []string) bool {
	for _, entity := range entities {
		for _, source := range entity.Sources {
			if slices.Contains(sourcesOfInterest, source) {
				return true
			}
		}
	}
	return false
}

func createAcknowledgementFlag(work openalex.Work, message string, entities []api.AcknowledgementEntity, rawAcks []string, triangulationResults map[string]map[string]bool) api.Flag {
	if strings.Contains(message, "talent") || strings.Contains(message, "Talent") || containsSource(entities, talentPrograms) {
		return &api.TalentContractFlag{
			Message:               message,
			Work:                  getWorkSummary(work),
			Entities:              entities,
			RawAcknowledements:    rawAcks,
			FundCodeTriangulation: triangulationResults,
		}
	} else if containsSource(entities, deniedEntities) {
		return &api.AssociationWithDeniedEntityFlag{
			Message:            message,
			Work:               getWorkSummary(work),
			Entities:           entities,
			RawAcknowledements: rawAcks,
		}
	} else {
		entityNames := make([]string, 0, len(entities))
		for _, entity := range entities {
			entityNames = append(entityNames, entity.Entity)
		}
		return &api.HighRiskFunderFlag{
			Message:               message,
			Work:                  getWorkSummary(work),
			Funders:               entityNames,
			RawAcknowledements:    rawAcks,
			FundCodeTriangulation: triangulationResults,
		}
	}
}

func (flagger *OpenAlexAcknowledgementIsEOC) DisableForUniversityReport() bool {
	return true
}

func (flagger *OpenAlexAcknowledgementIsEOC) Flag(logger *slog.Logger, works []openalex.Work, targetAuthorIds []string) ([]api.Flag, error) {
	flags := make([]api.Flag, 0)

	remaining := make([]openalex.Work, 0)

	workIdToWork := make(map[string]openalex.Work)

	for _, work := range works {
		workId := parseOpenAlexId(work)
		if workId == "" {
			logger.Warn("unable to parse work id", "work_name", work.DisplayName, "work_id", work.WorkId)
			continue
		}

		workIdToWork[workId] = work

		if work.DownloadUrl == "" {
			// This is fairly common so we just ignore it and continue
			continue
		}

		remaining = append(remaining, work)
	}

	allAuthorNames, err := flagger.getAuthorNames(targetAuthorIds)
	if err != nil {
		logger.Error("error getting author names", "target_authors", targetAuthorIds, "error", err)
		return nil, fmt.Errorf("error getting author infos: %w", err)
	}

	acknowledgementsStream := flagger.extractor.GetAcknowledgements(logger, remaining)

	fundCodes := make(map[string]bool)

	for acks := range acknowledgementsStream {
		if acks.Error != nil {
			logger.Warn("error retreiving acknowledgments for work", "error", acks.Error)
			continue
		}

		workLogger := logger.With("work_id", acks.Result.WorkId)
		if len(acks.Result.Acknowledgements) == 0 {
			continue
		}

		flagged, flaggedEntities, message, err := flagger.checkAcknowledgementEntities(
			acks.Result.Acknowledgements, allAuthorNames,
		)
		if err != nil {
			workLogger.Error("error checking acknowledgements: skipping work", "error", err)
			continue
		}

		var triangulationResults map[string]map[string]bool

		if flagged {
			var err error
			triangulationResults, err = flagger.checkForGrantRecipient(
				fundCodes, acks.Result.Acknowledgements, allAuthorNames,
			)
			if err != nil {
				workLogger.Error("error checking for grant recipient", "error", err)
				continue
			}
		}

		if flagged {
			ackTexts := make([]string, 0, len(acks.Result.Acknowledgements))
			for _, ack := range acks.Result.Acknowledgements {
				ackTexts = append(ackTexts, ack.RawText)
			}

			entities := make([]api.AcknowledgementEntity, 0, len(flaggedEntities))
			for entity, sourceToAliases := range flaggedEntities {
				sources, allAliases := getAllSourcesAndAliases(sourceToAliases)
				entities = append(entities, api.AcknowledgementEntity{
					Entity:  entity,
					Sources: sources,
					Aliases: allAliases,
				})
			}

			flags = append(flags, createAcknowledgementFlag(
				workIdToWork[acks.Result.WorkId],
				fmt.Sprintf("%s\n%s", message, strings.Join(ackTexts, "\n")),
				entities,
				ackTexts,
				triangulationResults))
		}
	}

	updateFundCodeTriangulation := func(flagFundCodeTriangulation map[string]map[string]bool) {
		for funder, innerMap := range flagFundCodeTriangulation {
			for grantNumber := range innerMap {
				if val, ok := fundCodes[grantNumber]; ok {
					flagFundCodeTriangulation[funder][grantNumber] = val
				}
			}
		}
	}

	for _, flag := range flags {
		switch f := flag.(type) {
		case *api.TalentContractFlag:
			updateFundCodeTriangulation(f.FundCodeTriangulation)
		case *api.HighRiskFunderFlag:
			updateFundCodeTriangulation(f.FundCodeTriangulation)
		default:
			continue
		}
	}

	return flags, nil
}

func getAllSourcesAndAliases(matches SourceToAliases) ([]string, []string) {
	sources := make([]string, 0, len(matches))
	aliases := make([]string, 0, len(matches))

	for k, v := range matches {
		sources = append(sources, k)
		aliases = append(aliases, v...)
	}

	return sources, aliases
}

func messageFromAcknowledgmentMatches(entity string, matches SourceToAliases) string {
	sources, aliases := getAllSourcesAndAliases(matches)

	return fmt.Sprintf("'%s' was in %s as %s\n", entity, strings.Join(sources, ", "), strings.Join(aliases, ", "))
}<|MERGE_RESOLUTION|>--- conflicted
+++ resolved
@@ -263,17 +263,16 @@
 	return flags, nil
 }
 
-<<<<<<< HEAD
 func (flagger *OpenAlexCoauthorAffiliationIsEOC) DisableForUniversityReport() bool {
 	return false
-=======
+}
+
 func BuildWatchlistEntityIndex(aliasToSource map[string]string) *search.EntityIndex[string] {
 	records := make([]search.Record[string], 0, len(aliasToSource))
 	for alias, source := range aliasToSource {
 		records = append(records, search.Record[string]{Entity: alias, Metadata: source})
 	}
 	return search.NewIndex(records)
->>>>>>> 257221b4
 }
 
 type OpenAlexAcknowledgementIsEOC struct {
