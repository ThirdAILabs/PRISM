package flaggers

import (
	"fmt"
	"log/slog"
	"regexp"
	"slices"
	"strings"

	"prism/prism/api"
	"prism/prism/openalex"
	"prism/prism/reports/flaggers/eoc"
	"prism/prism/triangulation"
)

type WorkFlagger interface {
	Flag(logger *slog.Logger, works []openalex.Work, targetAuthorIds []string) ([]api.Flag, error)

	Name() string
}

func getWorkSummary(w openalex.Work) api.WorkSummary {
	return api.WorkSummary{
		WorkId:          w.WorkId,
		DisplayName:     w.DisplayName,
		WorkUrl:         w.WorkUrl,
		OaUrl:           w.OaUrl,
		PublicationDate: w.PublicationDate,
	}
}

type OpenAlexMultipleAffiliationsFlagger struct{}

func (flagger *OpenAlexMultipleAffiliationsFlagger) Name() string {
	return "MultipleAffiliations"
}

func (flagger *OpenAlexMultipleAffiliationsFlagger) Flag(logger *slog.Logger, works []openalex.Work, targetAuthorIds []string) ([]api.Flag, error) {
	flags := make([]api.Flag, 0)

	for _, work := range works {
		logger.Info("processing work", "work_id", work.WorkId, "target_authors", targetAuthorIds)

		for _, author := range work.Authors {
			if len(author.Institutions) > 1 && slices.Contains(targetAuthorIds, author.AuthorId) {
				affiliations := author.InstitutionNames()
				flags = append(flags, &api.MultipleAffiliationFlag{
					Message:      fmt.Sprintf("%s has multiple affilitions in work '%s'\n%s", author.DisplayName, work.GetDisplayName(), strings.Join(affiliations, "\n")),
					Work:         getWorkSummary(work),
					Affiliations: affiliations,
				})
				logger.Info("found multiple affiliations", "author_id", author.AuthorId, "author_name", author.DisplayName, "affiliations", affiliations)
				break
			}
		}
		logger.Info("processed work", "work_id", work.WorkId, "target_authors", targetAuthorIds)
	}

	logger.Info("flagger completed", "n_flags", len(flags))

	return flags, nil
}

type OpenAlexFunderIsEOC struct {
	concerningFunders  eoc.EocSet
	concerningEntities eoc.EocSet
}

func (flagger *OpenAlexFunderIsEOC) Name() string {
	return "FunderEOC"
}

func (flagger *OpenAlexFunderIsEOC) Flag(logger *slog.Logger, works []openalex.Work, targetAuthorIds []string) ([]api.Flag, error) {
	flags := make([]api.Flag, 0)

	for _, work := range works {
		logger.Info("processing work", "work_id", work.WorkId, "target_authors", targetAuthorIds)

		concerningFunders := make([]string, 0)
		for _, grant := range work.Grants {
			if flagger.concerningEntities.Contains(grant.FunderId) || flagger.concerningFunders.Contains(grant.FunderId) {
				concerningFunders = append(concerningFunders, grant.FunderName)
			}
		}

		if len(concerningFunders) > 0 {
			flags = append(flags, &api.HighRiskFunderFlag{
				Message: fmt.Sprintf("The following funders of work '%s' are entities of concern:\n%s", work.GetDisplayName(), strings.Join(concerningFunders, "\n")),
				Work:    getWorkSummary(work),
				Funders: concerningFunders,
			})
			logger.Info("found concerning funders", "funders", concerningFunders)
		}
		logger.Info("processed work", "work_id", work.WorkId, "target_authors", targetAuthorIds)
	}

	logger.Info("flagger completed", "n_flags", len(flags))

	return flags, nil
}

type OpenAlexPublisherIsEOC struct {
	concerningPublishers eoc.EocSet
}

func (flagger *OpenAlexPublisherIsEOC) Name() string {
	return "PublisherEOC"
}

func (flagger *OpenAlexPublisherIsEOC) Flag(logger *slog.Logger, works []openalex.Work, targetAuthorIds []string) ([]api.Flag, error) {
	flags := make([]api.Flag, 0)

	for _, work := range works {
		logger.Info("processing work", "work_id", work.WorkId, "target_authors", targetAuthorIds)

		concerningPublishers := make([]string, 0)
		for _, loc := range work.Locations {
			if flagger.concerningPublishers.Contains(loc.OrganizationId) {
				concerningPublishers = append(concerningPublishers, loc.OrganizationName)
			}
		}

		if len(concerningPublishers) > 0 {
			flags = append(flags, &api.HighRiskPublisherFlag{
				Message:    fmt.Sprintf("The following publishers of work '%s' are entities of concern:\n%s", work.GetDisplayName(), strings.Join(concerningPublishers, "\n")),
				Work:       getWorkSummary(work),
				Publishers: concerningPublishers,
			})
			logger.Info("found concerning publishers", "publishers", concerningPublishers)
		}
		logger.Info("processed work", "work_id", work.WorkId, "target_authors", targetAuthorIds)
	}

	logger.Info("flagger completed", "n_flags", len(flags))

	return flags, nil
}

type OpenAlexCoauthorIsEOC struct {
	concerningEntities eoc.EocSet
}

func (flagger *OpenAlexCoauthorIsEOC) Name() string {
	return "CoauthorEOC"
}

func (flagger *OpenAlexCoauthorIsEOC) Flag(logger *slog.Logger, works []openalex.Work, targetAuthorIds []string) ([]api.Flag, error) {
	flags := make([]api.Flag, 0)

	for _, work := range works {
		logger.Info("processing work", "work_id", work.WorkId, "target_authors", targetAuthorIds)

		concerningAuthors := make([]string, 0)
		for _, author := range work.Authors {
			if flagger.concerningEntities.Contains(author.AuthorId) {
				concerningAuthors = append(concerningAuthors, author.DisplayName)
			}
		}

		if len(concerningAuthors) > 0 {
			flags = append(flags, &api.HighRiskCoauthorFlag{
				Message:   fmt.Sprintf("The following co-authors of work '%s' are entities of concern:\n%s", work.GetDisplayName(), strings.Join(concerningAuthors, "\n")),
				Work:      getWorkSummary(work),
				Coauthors: concerningAuthors,
			})
			logger.Info("found concerning coauthors", "coauthors", concerningAuthors)
		}
		logger.Info("processed work", "work_id", work.WorkId, "target_authors", targetAuthorIds)
	}

	logger.Info("flagger completed", "n_flags", len(flags))

	return flags, nil
}

func getKeys(m map[string]bool) []string {
	keys := make([]string, 0, len(m))
	for k := range m {
		keys = append(keys, k)
	}
	return keys
}

type OpenAlexAuthorAffiliationIsEOC struct {
	concerningEntities     eoc.EocSet
	concerningInstitutions eoc.EocSet
}

func (flagger *OpenAlexAuthorAffiliationIsEOC) Name() string {
	return "AuthorAffiliationEOC"
}

func (flagger *OpenAlexAuthorAffiliationIsEOC) Flag(logger *slog.Logger, works []openalex.Work, targetAuthorIds []string) ([]api.Flag, error) {
	flags := make([]api.Flag, 0)

	for _, work := range works {
		logger.Info("processing work", "work_id", work.WorkId, "target_authors", targetAuthorIds)

		concerningAffiliations := make(map[string]bool)
		for _, author := range work.Authors {
			if !slices.Contains(targetAuthorIds, author.AuthorId) {
				continue
			}
			for _, institution := range author.Institutions {
				if flagger.concerningEntities.Contains(institution.InstitutionId) ||
					flagger.concerningInstitutions.Contains(institution.InstitutionId) {
					concerningAffiliations[institution.InstitutionName] = true
				}
			}
		}

		if len(concerningAffiliations) > 0 {
			concerningAffiliations := getKeys(concerningAffiliations)
			flags = append(flags, &api.AuthorAffiliationFlag{
				Message:      fmt.Sprintf("In '%s', this author is affiliated with entities of concern:\n%s", work.GetDisplayName(), strings.Join(concerningAffiliations, "\n")),
				Work:         getWorkSummary(work),
				Affiliations: concerningAffiliations,
			})
			logger.Info("found concerning affiliations", "institutions", concerningAffiliations)
		}
		logger.Info("processed work", "work_id", work.WorkId, "target_authors", targetAuthorIds)
	}

	logger.Info("flagger completed", "n_flags", len(flags))

	return flags, nil
}

type OpenAlexCoauthorAffiliationIsEOC struct {
	concerningEntities     eoc.EocSet
	concerningInstitutions eoc.EocSet
}

func (flagger *OpenAlexCoauthorAffiliationIsEOC) Name() string {
	return "CoauthorAffiliationEOC"
}

func (flagger *OpenAlexCoauthorAffiliationIsEOC) Flag(logger *slog.Logger, works []openalex.Work, targetAuthorIds []string) ([]api.Flag, error) {
	flags := make([]api.Flag, 0)

	for _, work := range works {
		logger.Info("processing work", "work_id", work.WorkId, "target_authors", targetAuthorIds)

		concerningAffiliations := make(map[string]bool)
		concerningCoauthors := make(map[string]bool)
		for _, author := range work.Authors {
			if slices.Contains(targetAuthorIds, author.AuthorId) {
				continue
			}
			for _, institution := range author.Institutions {
				if flagger.concerningEntities.Contains(institution.InstitutionId) ||
					flagger.concerningInstitutions.Contains(institution.InstitutionId) {
					concerningAffiliations[institution.InstitutionName] = true
					concerningCoauthors[author.DisplayName] = true
				}
			}
		}

		if len(concerningAffiliations) > 0 {
			concerningCoauthors := getKeys(concerningCoauthors)
			concerningAffiliations := getKeys(concerningAffiliations)
			flags = append(flags, &api.CoauthorAffiliationFlag{
				Message:      fmt.Sprintf("In '%s', some of the co-authors are affiliated with entities of concern:\n%s\n\nAffiliated authors:\n%s", work.GetDisplayName(), strings.Join(concerningAffiliations, "\n"), strings.Join(concerningCoauthors, "\n")),
				Work:         getWorkSummary(work),
				Coauthors:    concerningCoauthors,
				Affiliations: concerningAffiliations,
			})
			logger.Info("found concerning coauthor affiliations", "institutions", concerningAffiliations, "coauthors", concerningCoauthors)
		}
		logger.Info("processed work", "work_id", work.WorkId, "target_authors", targetAuthorIds)
	}

	logger.Info("flagger completed", "n_flags", len(flags))

	return flags, nil
}

type OpenAlexAcknowledgementIsEOC struct {
	openalex        openalex.KnowledgeBase
	entityLookup    *EntityStore
	authorCache     DataCache[openalex.Author]
	extractor       AcknowledgementsExtractor
	sussyBakas      []string
	triangulationDB *triangulation.TriangulationDB
}

func (flagger *OpenAlexAcknowledgementIsEOC) Name() string {
	return "AcknowledgementEOC"
}

func (flagger *OpenAlexAcknowledgementIsEOC) getAuthorNames(authorIds []string) ([]string, error) {
	authorNames := make([]string, 0, len(authorIds))

	for _, authorId := range authorIds {

		if cachedAuthor := flagger.authorCache.Lookup(authorId); cachedAuthor != nil {
			authorNames = append(authorNames, cachedAuthor.DisplayName)
			authorNames = append(authorNames, cachedAuthor.DisplayNameAlternatives...)
			authorNames = append(authorNames, getInitialsCombinations(cachedAuthor.DisplayName)...)
			continue
		}

		authorInfo, err := flagger.openalex.GetAuthor(authorId)
		if err != nil {
			return nil, fmt.Errorf("error retrieving author info: %w", err)
		}

		authorNames = append(authorNames, authorInfo.DisplayName)
		authorNames = append(authorNames, authorInfo.DisplayNameAlternatives...)
		authorNames = append(authorNames, getInitialsCombinations(authorInfo.DisplayName)...)

		flagger.authorCache.Update(authorId, authorInfo)
	}

	return authorNames, nil
}

var punctCleaningRe = regexp.MustCompile(`[.,()!?:"']`)

func (flagger *OpenAlexAcknowledgementIsEOC) checkForSussyBaka(ack Acknowledgement) bool {
	slices.SortFunc(ack.MiscEntities, func(a, b Entity) int {
		if a.StartPosition < b.StartPosition {
			return -1
		}
		if b.StartPosition > a.StartPosition {
			return 1
		}
		return 0
	})

	prevEndPos := 0
	newText := ""
	for _, entity := range ack.MiscEntities {
		if entity.EntityType == "person" {
			if entity.StartPosition >= prevEndPos {
				newText += ack.RawText[prevEndPos:entity.StartPosition]
				prevEndPos = entity.StartPosition + len(entity.EntityText)
			}
		}
	}
	newText += ack.RawText[prevEndPos:]

	newText = strings.ToLower(strings.TrimSpace(newText))
	newText = punctCleaningRe.ReplaceAllString(newText, " ")
	newText = fmt.Sprintf(" %s ", newText)

	for _, sussyBaka := range flagger.sussyBakas {
		if strings.Contains(newText, fmt.Sprintf(" %s ", sussyBaka)) {
			return true
		}
	}
	return false
}

func (flagger *OpenAlexAcknowledgementIsEOC) checkAcknowledgementEntities(
	logger *slog.Logger, acknowledgements []Acknowledgement, allAuthorNames []string,
) (bool, map[string]SourceToAliases, string, error) {
	message := ""
	flagged := false

	flaggedEntities := make(map[string]SourceToAliases)

	for _, ack := range acknowledgements {
		nameInAck := false
		for _, name := range allAuthorNames {
			if strings.Contains(ack.RawText, name) {
				logger.Info("author name detected in acknowledgements", "name", name)
				nameInAck = true
				break
			}
		}

		sussyBakaFlag := flagger.checkForSussyBaka(ack)
		if sussyBakaFlag {
			logger.Info("sussy baka detected")
			flagged = true
		}

		entityQueries := make([]string, 0)
		if sussyBakaFlag {
			for _, entity := range ack.SearchableEntities {
				entityQueries = append(entityQueries, entity.EntityText)
			}
		}

		if nameInAck && !flagged {
			for _, entity := range ack.SearchableEntities {
				entityQueries = append(entityQueries, entity.EntityText)
			}
			for _, entity := range ack.MiscEntities {
				entityQueries = append(entityQueries, entity.EntityText)
			}
		}

		if len(entityQueries) > 0 {
			matches, err := flagger.entityLookup.SearchEntities(logger, entityQueries)
			if err != nil {
				return false, nil, "", fmt.Errorf("error looking up entity matches: %w", err)
			}

			for _, entity := range entityQueries {
				if sources, ok := matches[entity]; ok {
					message += messageFromAcknowledgmentMatches(entity, sources)
					flagged = true
					flaggedEntities[entity] = sources
				}
			}
		}
	}

	return flagged, flaggedEntities, message, nil
}

func (flagger *OpenAlexAcknowledgementIsEOC) checkForGrantRecipient(
	logger *slog.Logger, acknowledgements []Acknowledgement, allAuthorNames []string,
) (bool, error) {
	if flagger.triangulationDB.GetTriangulationDB() == nil {
		logger.Error("triangulation db is not set")
		return false, fmt.Errorf("triangulation db is not set")
	}

	var grantNumbers []string

	for _, ack := range acknowledgements {
		for _, entity := range ack.SearchableEntities {
			if entity.EntityType == "grantNumber" {
				grantNumbers = append(grantNumbers, entity.EntityText)
			}
		}
	}

	for _, grantNumber := range grantNumbers {
		for _, authorName := range allAuthorNames {
			result, err := flagger.triangulationDB.GetAuthorFundCodeResult(authorName, grantNumber)
			if err != nil {
				logger.Error("error executing triangulation query", "error", err)
				return false, fmt.Errorf("error executing triangulation query: %w", err)
			}
			if result != nil {
				if float64(result.NumPapersByAuthor)/float64(result.NumPapers) >= 0.4 {
					return true, nil
				}
			}
		}
	}

	return false, nil
}

var talentPrograms = []string{
	"Department of Defense - Foreign Talent Programs that Pose a Threat to National Security Interests of the United States",
	"Foreign Talent Recruitment Programs",
}

var deniedEntities = []string{
	"Chinese Military Companies Operating in the United States",
}

func containsSource(entities []api.AcknowledgementEntity, sourcesOfInterest []string) bool {
	for _, entity := range entities {
		for _, source := range entity.Sources {
			if slices.Contains(sourcesOfInterest, source) {
				return true
			}
		}
	}
	return false
}

func createAcknowledgementFlag(work openalex.Work, message string, entities []api.AcknowledgementEntity, rawAcks []string, isLikelyGrantRecipient bool) api.Flag {
	if strings.Contains(message, "talent") || strings.Contains(message, "Talent") || containsSource(entities, talentPrograms) {
		return &api.TalentContractFlag{
			Message:              message,
			Work:                 getWorkSummary(work),
			Entities:             entities,
			RawAcknowledements:   rawAcks,
			LikelyGrantRecipient: isLikelyGrantRecipient,
		}
	} else if containsSource(entities, deniedEntities) {
		return &api.AssociationWithDeniedEntityFlag{
			Message:              message,
			Work:                 getWorkSummary(work),
			Entities:             entities,
			RawAcknowledements:   rawAcks,
			LikelyGrantRecipient: isLikelyGrantRecipient,
		}
	} else {
		entityNames := make([]string, 0, len(entities))
		for _, entity := range entities {
			entityNames = append(entityNames, entity.Entity)
		}
		return &api.HighRiskFunderFlag{
<<<<<<< HEAD
			Message:              message,
			Work:                 getWorkSummary(work),
			Funders:              rawAcks,
			FromAcknowledgements: true,
			LikelyGrantRecipient: isLikelyGrantRecipient,
=======
			Message:            message,
			Work:               getWorkSummary(work),
			Funders:            entityNames,
			RawAcknowledements: rawAcks,
>>>>>>> 1466345b
		}
	}
}

func (flagger *OpenAlexAcknowledgementIsEOC) Flag(logger *slog.Logger, works []openalex.Work, targetAuthorIds []string) ([]api.Flag, error) {
	flags := make([]api.Flag, 0)

	remaining := make([]openalex.Work, 0)

	workIdToWork := make(map[string]openalex.Work)

	for _, work := range works {
		logger.Info("processing work", "work_id", work.WorkId, "target_authors", targetAuthorIds)

		workId := parseOpenAlexId(work)
		if workId == "" {
			logger.Error("unable to parse work id", "work_name", work.DisplayName, "work_id", work.WorkId)
			continue
		}

		workIdToWork[workId] = work

		if work.DownloadUrl == "" {
			logger.Info("work has no download url", "work_id", workId)
			continue
		}

		logger.Info("queueing work for further processing", "work_id", workId)
		remaining = append(remaining, work)
	}

	allAuthorNames, err := flagger.getAuthorNames(targetAuthorIds)
	if err != nil {
		logger.Error("error getting author names", "target_authors", targetAuthorIds, "error", err)
		return nil, fmt.Errorf("error getting author infos: %w", err)
	}

	acknowledgementsStream := flagger.extractor.GetAcknowledgements(logger, remaining)

	for acks := range acknowledgementsStream {
		if acks.Error != nil {
			logger.Error("error retreiving acknowledgments for work", "error", acks.Error)
			continue
		}

		workLogger := logger.With("work_id", acks.Result.WorkId)
		workLogger.Info("processing acknowledgments for work")
		if len(acks.Result.Acknowledgements) == 0 {
			workLogger.Info("work contains no acknowledgments: skipping work")
			continue
		}

		workLogger.Info("found acknowledgements", "n_acks", len(acks.Result.Acknowledgements))

		flagged, flaggedEntities, message, err := flagger.checkAcknowledgementEntities(
			workLogger, acks.Result.Acknowledgements, allAuthorNames,
		)
		if err != nil {
			workLogger.Error("error checking acknowledgements: skipping work", "error", err)
			continue
		}

		workLogger.Info("found flagged entities in acknowledgements", "n_entities", len(flaggedEntities))

		isLikelyGrantRecipient := false

		if flagged {
			var err error
			isLikelyGrantRecipient, err = flagger.checkForGrantRecipient(
				workLogger, acks.Result.Acknowledgements, allAuthorNames,
			)
			if err != nil {
				workLogger.Error("error checking for grant recipient", "error", err)
				continue
			}
		}

		if flagged {
			ackTexts := make([]string, 0, len(acks.Result.Acknowledgements))
			for _, ack := range acks.Result.Acknowledgements {
				ackTexts = append(ackTexts, ack.RawText)
			}

			entities := make([]api.AcknowledgementEntity, 0, len(flaggedEntities))
			for entity, sourceToAliases := range flaggedEntities {
				sources, allAliases := getAllSourcesAndAliases(sourceToAliases)
				entities = append(entities, api.AcknowledgementEntity{
					Entity:  entity,
					Sources: sources,
					Aliases: allAliases,
				})
			}

			flags = append(flags, createAcknowledgementFlag(
				workIdToWork[acks.Result.WorkId],
				fmt.Sprintf("%s\n%s", message, strings.Join(ackTexts, "\n")),
				entities,
				ackTexts,
				isLikelyGrantRecipient))
		}

		workLogger.Info("processed acknowledgements for work")
	}

	logger.Info("flagger completed", "n_flags", len(flags))

	return flags, nil
}

func getAllSourcesAndAliases(matches SourceToAliases) ([]string, []string) {
	sources := make([]string, 0, len(matches))
	aliases := make([]string, 0, len(matches))

	for k, v := range matches {
		sources = append(sources, k)
		aliases = append(aliases, v...)
	}

	return sources, aliases
}

func messageFromAcknowledgmentMatches(entity string, matches SourceToAliases) string {
	sources, aliases := getAllSourcesAndAliases(matches)

	return fmt.Sprintf("'%s' was in %s as %s\n", entity, strings.Join(sources, ", "), strings.Join(aliases, ", "))
}<|MERGE_RESOLUTION|>--- conflicted
+++ resolved
@@ -490,18 +490,11 @@
 			entityNames = append(entityNames, entity.Entity)
 		}
 		return &api.HighRiskFunderFlag{
-<<<<<<< HEAD
 			Message:              message,
 			Work:                 getWorkSummary(work),
-			Funders:              rawAcks,
-			FromAcknowledgements: true,
+			Funders:              entityNames,
+			RawAcknowledements:   rawAcks,
 			LikelyGrantRecipient: isLikelyGrantRecipient,
-=======
-			Message:            message,
-			Work:               getWorkSummary(work),
-			Funders:            entityNames,
-			RawAcknowledements: rawAcks,
->>>>>>> 1466345b
 		}
 	}
 }
