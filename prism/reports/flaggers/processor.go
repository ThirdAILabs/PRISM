package flaggers

import (
	"fmt"
	"log/slog"
	"path/filepath"
	"prism/prism/api"
	"prism/prism/openalex"
	"prism/prism/reports"
	"prism/prism/reports/flaggers/eoc"
	"prism/prism/search"
	"prism/prism/triangulation"
	"sync"
)

type ReportProcessor struct {
	openalex                openalex.KnowledgeBase
	workFlaggers            []WorkFlagger
	authorFacultyAtEOC      *AuthorIsFacultyAtEOCFlagger
	authorAssociatedWithEOC *AuthorIsAssociatedWithEOCFlagger
}

type ReportProcessorOptions struct {
	UniversityNDB   search.NeuralDB
	DocNDB          search.NeuralDB
	AuxNDB          search.NeuralDB
	TriangulationDB *triangulation.TriangulationDB

	EntityLookup *EntityStore

	ConcerningEntities     eoc.EocSet
	ConcerningInstitutions eoc.EocSet
	ConcerningFunders      eoc.EocSet
	ConcerningPublishers   eoc.EocSet

	SussyBakas []string

	GrobidEndpoint string

	WorkDir string
}

// TODO(Nicholas): How to do cleanup for this, or just let it get cleaned up at the end of the process?
func NewReportProcessor(opts ReportProcessorOptions) (*ReportProcessor, error) {
	authorCache, err := NewCache[openalex.Author]("authors", filepath.Join(opts.WorkDir, "authors.cache"))
	if err != nil {
		return nil, fmt.Errorf("error loading author cache: %w", err)
	}
	ackCache, err := NewCache[Acknowledgements]("acks", filepath.Join(opts.WorkDir, "acks.cache"))
	if err != nil {
		return nil, fmt.Errorf("error loading ack cache: %w", err)
	}

	return &ReportProcessor{
		openalex: openalex.NewRemoteKnowledgeBase(),
		workFlaggers: []WorkFlagger{
			&OpenAlexMultipleAffiliationsFlagger{},
			&OpenAlexFunderIsEOC{
				concerningFunders:  opts.ConcerningFunders,
				concerningEntities: opts.ConcerningEntities,
			},
			&OpenAlexPublisherIsEOC{
				concerningPublishers: opts.ConcerningPublishers,
			},
			&OpenAlexCoauthorIsEOC{
				concerningEntities: opts.ConcerningEntities,
			},
			&OpenAlexAuthorAffiliationIsEOC{
				concerningEntities:     opts.ConcerningEntities,
				concerningInstitutions: opts.ConcerningInstitutions,
			},
			&OpenAlexCoauthorAffiliationIsEOC{
				concerningEntities:     opts.ConcerningEntities,
				concerningInstitutions: opts.ConcerningInstitutions,
			},
			&OpenAlexAcknowledgementIsEOC{
<<<<<<< HEAD
				openalex:        openalex.NewRemoteKnowledgeBase(),
				entityLookup:    opts.EntityLookup,
				flagCache:       ackFlagCache,
				authorCache:     authorCache,
				extractor:       NewGrobidExtractor(ackCache, opts.GrobidEndpoint, opts.WorkDir),
				sussyBakas:      opts.SussyBakas,
				triangulationDB: opts.TriangulationDB,
=======
				openalex:     openalex.NewRemoteKnowledgeBase(),
				entityLookup: opts.EntityLookup,
				authorCache:  authorCache,
				extractor:    NewGrobidExtractor(ackCache, opts.GrobidEndpoint, opts.WorkDir),
				sussyBakas:   opts.SussyBakas,
>>>>>>> 0d149632
			},
		},
		authorFacultyAtEOC: &AuthorIsFacultyAtEOCFlagger{
			universityNDB: opts.UniversityNDB,
		},
		authorAssociatedWithEOC: &AuthorIsAssociatedWithEOCFlagger{
			docNDB: opts.DocNDB,
			auxNDB: opts.AuxNDB,
		},
	}, nil
}

func (processor *ReportProcessor) getWorkStream(report reports.ReportUpdateTask) (chan openalex.WorkBatch, error) {
	switch report.Source {
	case api.OpenAlexSource:
		return streamOpenAlexWorks(processor.openalex, report.AuthorId, report.StartDate, report.EndDate), nil
	case api.GoogleScholarSource:
		return streamGScholarWorks(processor.openalex, report.AuthorName, report.AuthorId, report.StartDate, report.EndDate), nil
	// case api.UnstructuredSource:
	// 	return streamUnstructuredWorks(processor.openalex, report.AuthorName, "what should the text be", report.StartYear, report.EndYear), nil
	// case api.ScopusSource:
	// 	return streamScopusWorks()
	default:
		return nil, fmt.Errorf("invalid report source '%s'", report.Source)
	}
}

func (processor *ReportProcessor) processWorks(logger *slog.Logger, authorName string, workStream chan openalex.WorkBatch, flagsCh chan []api.Flag) {
	wg := sync.WaitGroup{}

	batch := -1
	for works := range workStream {
		batch++
		if works.Error != nil {
			logger.Error("error getting next batch of author works", "batch", batch, "error", works.Error)
			continue
		}
		logger.Info("got next batch of works", "batch", batch, "n_works", len(works.Works))
		for _, flagger := range processor.workFlaggers {
			wg.Add(1)

			go func(flagger WorkFlagger, works []openalex.Work, authorIds []string) {
				defer wg.Done()

				logger := logger.With("flagger", flagger.Name(), "batch", batch)
				logger.Info("starting batch with flagger")

				flags, err := flagger.Flag(logger, works, authorIds)
				if err != nil {
					logger.Error("flagger error", "error", err)
				} else {
					flagsCh <- flags
					logger.Info("batch complete")
				}
			}(flagger, works.Works, works.TargetAuthorIds)
		}

		wg.Add(1)
		go func(batch int, works []openalex.Work) {
			defer wg.Done()

			flagger := processor.authorAssociatedWithEOC
			if flagger == nil {
				return
			}

			logger := logger.With("flagger", flagger.Name(), "batch", batch)
			logger.Info("starting batch with flagger")

			flags, err := flagger.Flag(logger, authorName, works)
			if err != nil {
				logger.Error("flagger error", "error", err)
			} else {
				flagsCh <- flags
				logger.Info("batch complete")
			}

		}(batch, works.Works)
	}

	wg.Add(1)
	go func() {
		defer wg.Done()

		flagger := processor.authorFacultyAtEOC
		if flagger == nil {
			return
		}

		logger := logger.With("flagger", flagger.Name())
		logger.Info("starting author faculty at eoc with flagger")

		flags, err := flagger.Flag(logger, authorName)
		if err != nil {
			logger.Error("flagger error", "error", err)
		} else {
			flagsCh <- flags
			logger.Info("batch complete")
		}
	}()

	wg.Wait()
	close(flagsCh)
}

func (processor *ReportProcessor) ProcessReport(report reports.ReportUpdateTask) (api.ReportContent, error) {
	logger := slog.With("report_id", report.Id)

	logger.Info("starting report processing")

	workStream, err := processor.getWorkStream(report)
	if err != nil {
		logger.Error("unable to get work stream", "error", err)
		return api.ReportContent{}, fmt.Errorf("unable to get works: %w", err)
	}

	flagsSeen := make(map[string]bool)
	flagsCh := make(chan []api.Flag, 100)

	go processor.processWorks(logger, report.AuthorName, workStream, flagsCh)

	content := api.ReportContent{}
	for flags := range flagsCh {
		for _, flag := range flags {
			if key := flag.Key(); !flagsSeen[key] {
				flagsSeen[key] = true

				switch flag := flag.(type) {
				case *api.TalentContractFlag:
					content.TalentContracts = append(content.TalentContracts, flag)

				case *api.AssociationWithDeniedEntityFlag:
					content.AssociationsWithDeniedEntities = append(content.AssociationsWithDeniedEntities, flag)

				case *api.HighRiskFunderFlag:
					content.HighRiskFunders = append(content.HighRiskFunders, flag)

				case *api.AuthorAffiliationFlag:
					content.AuthorAffiliations = append(content.AuthorAffiliations, flag)

				case *api.PotentialAuthorAffiliationFlag:
					content.PotentialAuthorAffiliations = append(content.PotentialAuthorAffiliations, flag)

				case *api.MiscHighRiskAssociationFlag:
					content.MiscHighRiskAssociations = append(content.MiscHighRiskAssociations, flag)

				case *api.CoauthorAffiliationFlag:
					content.CoauthorAffiliations = append(content.CoauthorAffiliations, flag)
				}
			}
		}
	}

	logger.Info("report complete", "n_flags", len(flagsSeen))

	return content, nil
}<|MERGE_RESOLUTION|>--- conflicted
+++ resolved
@@ -74,21 +74,12 @@
 				concerningInstitutions: opts.ConcerningInstitutions,
 			},
 			&OpenAlexAcknowledgementIsEOC{
-<<<<<<< HEAD
 				openalex:        openalex.NewRemoteKnowledgeBase(),
 				entityLookup:    opts.EntityLookup,
-				flagCache:       ackFlagCache,
 				authorCache:     authorCache,
 				extractor:       NewGrobidExtractor(ackCache, opts.GrobidEndpoint, opts.WorkDir),
 				sussyBakas:      opts.SussyBakas,
 				triangulationDB: opts.TriangulationDB,
-=======
-				openalex:     openalex.NewRemoteKnowledgeBase(),
-				entityLookup: opts.EntityLookup,
-				authorCache:  authorCache,
-				extractor:    NewGrobidExtractor(ackCache, opts.GrobidEndpoint, opts.WorkDir),
-				sussyBakas:   opts.SussyBakas,
->>>>>>> 0d149632
 			},
 		},
 		authorFacultyAtEOC: &AuthorIsFacultyAtEOCFlagger{
