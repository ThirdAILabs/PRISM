--- conflicted
+++ resolved
@@ -6,11 +6,8 @@
 	"fmt"
 	"log/slog"
 	"prism/prism/api"
-<<<<<<< HEAD
 	"prism/prism/entity_search"
-=======
 	"prism/prism/llms"
->>>>>>> e5b5ac3a
 	"prism/prism/openalex"
 	"prism/prism/search"
 	"regexp"
@@ -307,6 +304,7 @@
 	Title    string
 	Url      string
 	Entities []string
+	Text     string
 }
 
 type AuthorIsAssociatedWithEOCFlagger struct {
@@ -385,11 +383,7 @@
 		}
 
 		// TODO(question): do we need to use the name combinations, since the tokenizer will split on whitespace and lowercase?
-<<<<<<< HEAD
 		results, err := flagger.docIndex.QueryWithLLMValidation(author.author, 5)
-=======
-		results, err := flagger.docNDB.Query(author.author, numDOJDocumentsToRetrieve, nil)
->>>>>>> e5b5ac3a
 		if err != nil {
 			return nil, fmt.Errorf("error querying doc index: %w", err)
 		}
@@ -397,22 +391,13 @@
 		temporaryFlags := make([]api.Flag, 0)
 		texts := make([]string, 0)
 		for _, result := range results {
-<<<<<<< HEAD
-			if !matcher.matches(result.Entity) {
-				continue
-			}
+			if !matcher.matchesText(result.Entity) {
+				continue
+			}
+
+			texts = append(texts, result.Metadata.Text)
 
 			if seen[result.Metadata.Url] {
-=======
-			if !matcher.matchesText(result.Text) {
-				continue
-			}
-
-			texts = append(texts, result.Text)
-
-			url, _ := result.Metadata["url"].(string)
-			if seen[url] {
->>>>>>> e5b5ac3a
 				continue
 			}
 
@@ -468,46 +453,28 @@
 
 	queryToConn := make(map[string][]api.Connection)
 
-<<<<<<< HEAD
 	results, err := flagger.auxIndex.QueryWithLLMValidation(authorName, 5)
-=======
-	results, err := flagger.auxNDB.Query(authorName, numAuxillaryDocumentsToRetrieve, nil)
->>>>>>> e5b5ac3a
 	if err != nil {
 		logger.Error("error querying aux index", "error", err)
 		return nil, fmt.Errorf("error querying index: %w", err)
 	}
 
 	for _, result := range results {
-<<<<<<< HEAD
-		if !primaryMatcher.matches(result.Entity) {
+		// skip if already seen the URL
+		if seen[result.Metadata.Url] {
 			continue
 		}
-
-		if seen[result.Metadata.Url] {
-=======
-		// skip if already seen the URL
-		url, _ := result.Metadata["url"].(string)
-		if seen[url] {
->>>>>>> e5b5ac3a
-			continue
-		}
 		seen[result.Metadata.Url] = true
 
-<<<<<<< HEAD
-		for _, entity := range result.Metadata.Entities {
-=======
 		// iterate over entities and check if any of them match the primary matcher
 		// skip if no entity matches the primary matcher
 		// this is not always accurate as Thomas J. Smith will match with J. Smith
-		entities, _ := result.Metadata["entities"].(string)
-		if !primaryMatcher.matchesAnyEntity(strings.Split(entities, ";")) {
+		if !primaryMatcher.matchesAnyEntity(result.Metadata.Entities) {
 			continue
 		}
 
 		// add neighbouring entities to the queryToConn map
-		for _, entity := range strings.Split(entities, ";") {
->>>>>>> e5b5ac3a
+		for _, entity := range result.Metadata.Entities {
 			if _, ok := queryToConn[entity]; !ok {
 				queryToConn[entity] = []api.Connection{{DocTitle: result.Metadata.Title, DocUrl: result.Metadata.Url}}
 			}
@@ -518,11 +485,7 @@
 	level2Entities := make(map[string][]api.Connection)
 
 	for query, level1Entity := range queryToConn {
-<<<<<<< HEAD
 		results, err := flagger.auxIndex.QueryWithLLMValidation(query, 5)
-=======
-		results, err := flagger.auxNDB.Query(query, numAuxillaryDocumentsToRetrieve, nil)
->>>>>>> e5b5ac3a
 		if err != nil {
 			logger.Error("error querying aux index", "error", err)
 			return nil, fmt.Errorf("error querying index: %w", err)
@@ -544,17 +507,12 @@
 			}
 			seen[result.Metadata.Url] = true
 
-<<<<<<< HEAD
+			// skip if no entity matches the secondary matcher
+			if !secondaryMatcher.matchesAnyEntity(result.Metadata.Entities) {
+				continue
+			}
+
 			for _, entity := range result.Metadata.Entities {
-=======
-			// skip if no entity matches the secondary matcher
-			entities, _ := result.Metadata["entities"].(string)
-			if !secondaryMatcher.matchesAnyEntity(strings.Split(entities, ";")) {
-				continue
-			}
-
-			for _, entity := range strings.Split(entities, ";") {
->>>>>>> e5b5ac3a
 				if _, ok := level2Entities[entity]; !ok {
 					level2Entities[entity] = append(level1Entity, api.Connection{DocTitle: result.Metadata.Title, DocUrl: result.Metadata.Url})
 				}
@@ -569,11 +527,7 @@
 	flags := make([]api.Flag, 0)
 	seenFlags := make(map[[sha256.Size]byte]bool)
 	for query, conns := range queryToConn {
-<<<<<<< HEAD
 		results, err := flagger.docIndex.QueryWithLLMValidation(query, 5)
-=======
-		results, err := flagger.docNDB.Query(query, numDOJDocumentsToRetrieve, nil)
->>>>>>> e5b5ac3a
 		if err != nil {
 			slog.Error("error querying doc index", "error", err)
 			return nil, fmt.Errorf("error querying index: %w", err)
@@ -584,24 +538,13 @@
 		// rather than using direct string comparison, we use llm to verify matches here
 		texts := make([]string, 0)
 		for _, result := range results {
-<<<<<<< HEAD
-			if !strings.Contains(result.Entity, query) {
-				continue
-			}
-			flags = append(flags, &api.MiscHighRiskAssociationFlag{
-=======
 			// searching for exact match
 			// this increases the false negatives for the names
-			if !strings.Contains(result.Text, query) {
-				continue
-			}
-
-			title, _ := result.Metadata["title"].(string)
-			url, _ := result.Metadata["url"].(string)
-
-			entities, _ := result.Metadata["entities"].(string)
+			if !strings.Contains(result.Entity, query) {
+				continue
+			}
+
 			flag := &api.MiscHighRiskAssociationFlag{
->>>>>>> e5b5ac3a
 				Message:         "The author may be associated be an entity who/which may be mentioned in a press release.\n",
 				DocTitle:        result.Metadata.Title,
 				DocUrl:          result.Metadata.Url,
@@ -618,7 +561,7 @@
 
 			seenFlags[hash] = true
 			tempFlags = append(tempFlags, flag)
-			texts = append(texts, result.Text)
+			texts = append(texts, result.Metadata.Text)
 		}
 
 		if useLLMVerification {
