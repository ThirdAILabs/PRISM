# Local Setup Instructions

<details>
  <summary><h2 style="display: inline;">Clone the repo</h2></summary>
  <br>

  Run the commands
  ```bash
  git clone https://github.com/ThirdAILabs/PRISM
  cd PRISM
  ```
</details>
<br>
<details>
  <summary><h2 style="display: inline;">Launch Traefik</h2></summary>
  <br>

  Run the commands
  1. Install Traefik using Homebrew:
  ```bash
  brew install traefik
  ```

  2. Navigate to the local_setup folder in the PRISM repository and run:
  ```bash
  cd local_setup
  bash launch_traefik.sh
  ```
  **Note: Ignore the error about non-empty provider endpoint.**
</details>
<br>
<details>
  <summary><h2 style="display: inline;">Setup Keycloak</h2></summary>
  <br>

  1. Download Keycloak version 26.0.0 from the official GitHub repository using this link: [Download Keycloak 26.0.0](https://thirdai-corp-public.s3.us-east-2.amazonaws.com/keycloak/keycloak-26.0.0.zip).
  2. Extract the downloaded `keycloak-26.0.0.zip` file to a directory of your choice.
  3. After extraction, you should have a directory named `keycloak-26.0.0`.
  4. Open a terminal and navigate to the `keycloak-26.0.0` directory:

  ```bash
  cd keycloak-26.0.0/
  ```

  5. Start the Keycloak server in development mode with the following command:

  ```bash
  bin/kc.sh start-dev --http-port=8180 --debug --bootstrap-admin-username temp_admin --bootstrap-admin-password password --hostname-strict false --proxy-headers forwarded --http-relative-path /keycloak
  ```

  6. To view the admin dashboard go to `localhost:8180` in your browser and login with the credentials `temp_admin` and `password`.

  7. Integrate Custom Theme in Login UI
    1. Copy the custom-theme folder from keycloak-assets.
    2. Navigate to the themes folder inside your keycloak-26.0.0 directory.
    3. Paste the directory (named custom-theme) into the themes folder.

</details>
<br>
<details>
  <summary><h2 style="display: inline;">Building ThirdAI Libraries (Optional: Should not be needed for M1 mac os 15)</h2></summary>
  <br>

  The following is for building the thirdai libraries needed for the neural db and flash bindings. This is an optional step, the repo has libraries built for `m1 mac os 15` already in it.

  1. Clone Universe:
  ```bash
  git clone https://github.com/ThirdAILabs/Universe --recursive
  ```

  2. Navigate into universe:
  ```bash
  cd Universe
  ```

  3. Build the library:

    Note: you can just use `bin/build.py` without the license options if running locally, however this library will not have licensing so be very careful distributing these libraries.

  ```
  bin/build.py -f THIRDAI_BUILD_LICENSE THIRDAI_CHECK_LICENSE
  ```

  4. Copy the libraries below to `PRISM/prism/search/lib/linux_x64` if building on linux or `PRISM/prism/search/lib/macos_arm64` if running on M1 mac (or other mac os as well but this is not tested yet). After this you should have a 4 `.a` libraries in the directory. See the current `search/lib/macos_arm64` as an example of what it should look like.

    Note: if you build Universe without the licensing flags you will not have the `libcryptopp.a` library. You can skip this. In `PRISM/prism/search/search.go` on lines 3 & 4 you may have to delete the part that says `-lssl -lcrypto` on linux and `-L/opt/homebrew/Cellar/openssl@3/3.4.0/lib/ -lssl -lcrypto` for macos.

    - `Universe/build/libthirdai.a`
    - `Universe/build/deps/rocksdb/librocksdb.a`
    - `Universe/build/deps/utf8proc/libutf8proc.a`
    - `Universe/build/deps/cryptopp-cmake/cryptopp/libcryptopp.a`
</details>
<br>
<details>
  <summary><h2 style="display: inline;">Start the Backend</h2></summary>
  <br>

  Note: For macos the wheels assume that you have libomp installed in `/opt/homebrew/opt/libomp/lib/`, which should be the default if you install with homebrew. You will also need to have openssl3 installed at `/opt/homebrew/Cellar/openssl@3/3.4.0/lib/`. This should also be the default if you install with homebrew.

  Prism needs a database for working, create one if not already done.

  1. Connect with psql client
  ```bash
  psql -U <username> -d postgres
  ```
  2. Create database
  ```sql
  create database prism;
  ```
  3. Make a copy of `cmd/backend/.env.example`.
  ```bash
  cp prism/cmd/backend/.env.example prism/cmd/backend/.env
  ```
  4. Fill in the `.env` file

      a. If using the keycloak setup described above, configure the keycloak args in the config file based on your hosting environment:
  
  <details style="margin-left: 50px;">
    <summary>For local setup</summary>
    
```bash
KEYCLOAK_SERVER_URL="http://localhost/keycloak"
KEYCLOAK_ADMIN_USERNAME="temp_admin"
KEYCLOAK_ADMIN_PASSWORD="password"
KEYCLOAK_PUBLIC_HOSTNAME="http://localhost"
KEYCLOAK_PRIVATE_HOSTNAME="http://localhost"
```
  </details>
  <details style="margin-left: 50px;">
    <summary>For hosted setup (replace example.com with your domain or IP):</summary>
    
```bash
KEYCLOAK_SERVER_URL="http://example.com/keycloak"
KEYCLOAK_ADMIN_USERNAME="temp_admin"
KEYCLOAK_ADMIN_PASSWORD="password"
KEYCLOAK_PUBLIC_HOSTNAME="http://example.com"
KEYCLOAK_PRIVATE_HOSTNAME="http://example.com"
```
      
  </details>
  <br>
  <div style="margin-left: 40px;">
    b. <strong>Rest of the config</strong>
    
```bash
DB_URI="postgresql://<username>:<password>@<host | localhost>:<port | 5432>/prism"
SEARCHABLE_ENTITIES_DATA="<path to PRISM/data/searchable_entities.json>"
<<<<<<< HEAD
NDB_LICENSE="Bolt license key"
=======
# License for PRISM, this should be a keygen license with the Full Access and Prism entitlements.
PRISM_LICENSE="Prism license key"
>>>>>>> 1668de31
```
  </div>

5. For Entity search to work, we need to set the openai key as env variable before starting the backend.

```bash
export OPENAI_API_KEY=YOUR_OPENAI_KEY
```

5. Start the backend:

```bash
go run cmd/backend/main.go --env "./cmd/backend/.env"
```
</details>
<br>

<details>
  <summary><h2 style="display: inline;">Create a Keycloak User</h2></summary>
  <br>

  1. Go to `localhost:8180/keycloak` and log in with the Keycloak admin credentials from step 6 of Keycloak setup.
  2. In the top left, select `prism-user` from the dropdown to change the realm.
  3. Click `Users` on the left-hand menu.
  4. Click `Add user`, fill in the username, email, First Name, Last Name fields, and click `Create` at the bottom.
  5. Go to the `Credentials` tab, click `Set password`, enter a password, and save it.
  6. In the `Details` tab, remove the `Update Password` requirement under `Required User Actions`.
  7. The username and password can now be used to log in as a user with Keycloak.
  
  </details>
<br>

<details>
<summary><h2 style="display: inline;">Setup Grobid</h2></summary>
  <br>

  Grobid can be set up on Blade server and can be accessed by forwarding the port.
  
  Run the command ```docker run --rm --init --ulimit core=0 -p 8070:8070 grobid/grobid:0.8.0```. This will start Grobid on port ```8070```.
</details>
<br>

<details>
  <summary><h2 style="display: inline;">Start the worker</h2></summary>
  <br>

  1. Make a copy of `cmd/worker/.env.example` and fill in the fields.
  ```bash
  cp cmd/worker/.env.example cmd/worker/.env
  ```

  2. update the worker config `cmd/worker/.env`:
  ```bash
# Uri for prism postgres db
DB_URI="postgresql://<username>:<password>@<host | localhost>:<port | 5432>/prism"

<<<<<<< HEAD
# License for NDB
NDB_LICENSE="bolt license key"
=======
# License for PRISM, this should be a keygen license with the Full Access and Prism entitlements.
PRISM_LICENSE="prism license key"
>>>>>>> 1668de31

# Work dir for worker, will store ndbs and caches etc.
WORK_DIR="any empty directory"

# Path to load data to construct ndbs for author flaggers(update the following path from prism/data)
UNIVERSITY_DATA="<path to PRISM/data/university_webpages.json>"
DOC_DATA="<path to PRISM/data/doc_and_press_releases.json>"
AUX_DATA="<path to PRISM/data/auxiliary_webpages.json>"

# Endpoint for grobid
GROBID_ENDPOINT="http://localhost:8070/" # for local setup
  ```

  3. Start the worker:

  ```bash
  go run cmd/worker/main.go --env "./cmd/worker/.env"
  ```

</details>
<br>
<details>
  <summary><h2 style="display: inline;">Start the Frontend</h2></summary>
  <br>

  1. Navigate to the frontend folder:

  ```bash
  cd PRISM/frontend
  ```

  2. Create and configure the `.env` file:

  __Important Note__: Please ensure that you enter the URL values without quotes and remove any inline comments that might appear on the same line.

  - For local development:
    ```bash
    REACT_APP_API_URL=http://localhost
    REACT_APP_KEYCLOAK_URL=http://localhost/keycloak
    ```

  - For hosted setup (replace example.com with your domain or IP):
    ```bash
    REACT_APP_API_URL=http://example.com
    REACT_APP_KEYCLOAK_URL=http://example.com/keycloak
    ```

  3. Install dependencies:

  ```bash
  npm i
  ```

  4. Start the frontend development server:

  ```bash
  npm start
  ```

  The frontend will be accessible at `http://localhost` in your browser.
</details><|MERGE_RESOLUTION|>--- conflicted
+++ resolved
@@ -145,12 +145,8 @@
 ```bash
 DB_URI="postgresql://<username>:<password>@<host | localhost>:<port | 5432>/prism"
 SEARCHABLE_ENTITIES_DATA="<path to PRISM/data/searchable_entities.json>"
-<<<<<<< HEAD
-NDB_LICENSE="Bolt license key"
-=======
 # License for PRISM, this should be a keygen license with the Full Access and Prism entitlements.
 PRISM_LICENSE="Prism license key"
->>>>>>> 1668de31
 ```
   </div>
 
@@ -207,13 +203,8 @@
 # Uri for prism postgres db
 DB_URI="postgresql://<username>:<password>@<host | localhost>:<port | 5432>/prism"
 
-<<<<<<< HEAD
-# License for NDB
-NDB_LICENSE="bolt license key"
-=======
 # License for PRISM, this should be a keygen license with the Full Access and Prism entitlements.
 PRISM_LICENSE="prism license key"
->>>>>>> 1668de31
 
 # Work dir for worker, will store ndbs and caches etc.
 WORK_DIR="any empty directory"
